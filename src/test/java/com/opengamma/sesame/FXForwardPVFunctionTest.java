/**
 * Copyright (C) 2013 - present by OpenGamma Inc. and the OpenGamma group of companies
 *
 * Please see distribution for license.
 */
package com.opengamma.sesame;

import static com.opengamma.sesame.FailureStatus.MISSING_DATA;
import static com.opengamma.sesame.SuccessStatus.SUCCESS;
import static com.opengamma.sesame.config.ConfigBuilder.argument;
import static com.opengamma.sesame.config.ConfigBuilder.arguments;
import static com.opengamma.sesame.config.ConfigBuilder.column;
import static com.opengamma.sesame.config.ConfigBuilder.config;
import static com.opengamma.sesame.config.ConfigBuilder.function;
import static com.opengamma.sesame.config.ConfigBuilder.implementations;
import static com.opengamma.sesame.config.ConfigBuilder.output;
import static com.opengamma.sesame.config.ConfigBuilder.viewDef;
import static com.opengamma.util.money.Currency.EUR;
import static com.opengamma.util.money.Currency.GBP;
import static com.opengamma.util.money.Currency.JPY;
import static com.opengamma.util.money.Currency.USD;
import static org.hamcrest.MatcherAssert.assertThat;
import static org.hamcrest.core.Is.is;
import static org.mockito.Mockito.mock;
import static org.testng.AssertJUnit.assertNotNull;
import static org.testng.AssertJUnit.assertTrue;

import java.io.BufferedReader;
import java.io.IOException;
import java.io.InputStream;
import java.io.InputStreamReader;
import java.io.Reader;
import java.net.URI;
import java.util.Collections;
import java.util.List;
import java.util.Map;
import java.util.Properties;
import java.util.Set;
import java.util.concurrent.ExecutorService;
import java.util.concurrent.Executors;
import java.util.concurrent.atomic.AtomicLong;

import org.slf4j.Logger;
import org.slf4j.LoggerFactory;
import org.testng.annotations.Test;
import org.threeten.bp.Period;
import org.threeten.bp.ZoneOffset;
import org.threeten.bp.ZonedDateTime;

import com.google.common.collect.ImmutableMap;
import com.google.common.collect.ImmutableSet;
import com.google.common.collect.Lists;
import com.google.common.collect.Maps;
import com.opengamma.analytics.financial.provider.description.interestrate.MulticurveProviderDiscount;
import com.opengamma.core.config.ConfigSource;
import com.opengamma.core.convention.ConventionSource;
import com.opengamma.core.historicaltimeseries.HistoricalTimeSeriesSource;
import com.opengamma.core.holiday.HolidaySource;
import com.opengamma.core.id.ExternalSchemes;
import com.opengamma.core.position.Trade;
import com.opengamma.core.position.impl.SimpleTrade;
import com.opengamma.core.region.RegionSource;
import com.opengamma.core.security.SecuritySource;
import com.opengamma.core.security.impl.SimpleSecurityLink;
import com.opengamma.financial.analytics.CurrencyLabelledMatrix1D;
import com.opengamma.financial.analytics.conversion.FXForwardSecurityConverter;
import com.opengamma.financial.analytics.curve.ConfigDBCurveConstructionConfigurationSource;
import com.opengamma.financial.analytics.curve.CurveConstructionConfigurationSource;
import com.opengamma.financial.convention.ConventionBundleSource;
import com.opengamma.financial.currency.CurrencyPair;
import com.opengamma.financial.security.FinancialSecurityVisitor;
import com.opengamma.financial.security.fx.FXForwardSecurity;
import com.opengamma.id.ExternalId;
import com.opengamma.id.UniqueId;
import com.opengamma.master.historicaltimeseries.HistoricalTimeSeriesResolver;
import com.opengamma.master.historicaltimeseries.impl.RemoteHistoricalTimeSeriesResolver;
import com.opengamma.sesame.cache.CachingProxyDecorator;
import com.opengamma.sesame.config.ConfigUtils;
import com.opengamma.sesame.config.FunctionConfig;
import com.opengamma.sesame.config.GraphConfig;
import com.opengamma.sesame.config.ViewDef;
import com.opengamma.sesame.engine.ComponentMap;
import com.opengamma.sesame.engine.Engine;
import com.opengamma.sesame.example.OutputNames;
import com.opengamma.sesame.function.FunctionMetadata;
import com.opengamma.sesame.function.SimpleFunctionRepo;
import com.opengamma.sesame.graph.CompositeNodeDecorator;
import com.opengamma.sesame.graph.FunctionModel;
import com.opengamma.sesame.graph.NodeDecorator;
import com.opengamma.sesame.marketdata.CurveNodeMarketDataRequirement;
import com.opengamma.sesame.marketdata.MarketDataRequirement;
import com.opengamma.sesame.marketdata.MarketDataRequirementFactory;
import com.opengamma.sesame.marketdata.MarketDataStatus;
import com.opengamma.sesame.marketdata.MarketDataValue;
import com.opengamma.sesame.marketdata.SingleMarketDataValue;
import com.opengamma.sesame.proxy.TimingProxy;
import com.opengamma.sesame.trace.TracingProxy;
import com.opengamma.util.money.Currency;
import com.opengamma.util.test.TestGroup;
import com.opengamma.util.tuple.Pair;
import com.opengamma.util.tuple.Pairs;

import net.sf.ehcache.Ehcache;

@Test(groups = TestGroup.UNIT)
public class FXForwardPVFunctionTest {

  private static final Logger s_logger = LoggerFactory.getLogger(FXForwardPVFunctionTest.class);

  private static final AtomicLong s_nextId = new AtomicLong(0);

  @Test
  public void buildGraph() {
    FunctionMetadata calculatePV = ConfigUtils.createMetadata(FXForwardPVFunction.class, "calculatePV");
    FunctionConfig config = createFunctionConfig();
    ComponentMap componentMap = componentMap(ConfigSource.class,
                                             ConventionSource.class,
                                             ConventionBundleSource.class,
                                             HistoricalTimeSeriesResolver.class,
                                             SecuritySource.class,
                                             HolidaySource.class,
                                             HistoricalTimeSeriesSource.class,
                                             MarketDataProviderFunction.class,
                                             RegionSource.class);
    GraphConfig graphConfig = new GraphConfig(config, componentMap, NodeDecorator.IDENTITY);
    FunctionModel functionModel = FunctionModel.forFunction(calculatePV, graphConfig);
    Object fn = functionModel.build(componentMap).getReceiver();
    assertTrue(fn instanceof FXForwardPVFunction);
    System.out.println(functionModel.prettyPrint(true));
  }

  //@Test(groups = TestGroup.INTEGRATION)
  @Test(groups = TestGroup.INTEGRATION, enabled = false)
  public void executeAgainstRemoteServerWithNoData() throws IOException {
    FunctionResult<CurrencyLabelledMatrix1D> pv = executeAgainstRemoteServer(
        Collections.<MarketDataRequirement, Pair<MarketDataStatus, MarketDataValue>>emptyMap());
    assertNotNull(pv);
    assertThat(pv.getStatus(), is((ResultStatus) MISSING_DATA));
  }

  //@Test(groups = TestGroup.INTEGRATION)
  @Test(groups = TestGroup.INTEGRATION, enabled = false)
  public void executeAgainstRemoteServerWithData() throws IOException {
    FunctionResult<CurrencyLabelledMatrix1D> pv = executeAgainstRemoteServer(loadMarketDataForForward());
    assertNotNull(pv);
    assertThat(pv.getStatus(), is((ResultStatus) SUCCESS));
  }

  private FunctionResult<CurrencyLabelledMatrix1D> executeAgainstRemoteServer(
      Map<MarketDataRequirement, Pair<MarketDataStatus, MarketDataValue>> marketData) {
    String serverUrl = "http://localhost:8080";
    URI htsResolverUri = URI.create(serverUrl + "/jax/components/HistoricalTimeSeriesResolver/shared");
    HistoricalTimeSeriesResolver htsResolver = new RemoteHistoricalTimeSeriesResolver(htsResolverUri);
    MarketDataProvider marketDataProvider = new MarketDataProvider();
    marketDataProvider.resetMarketData(marketData);
    Map<Class<?>, Object> comps = ImmutableMap.of(HistoricalTimeSeriesResolver.class, htsResolver,
                                                  MarketDataProviderFunction.class, marketDataProvider);
    ComponentMap componentMap = ComponentMap.loadComponents(serverUrl).with(comps);
    Ehcache cache = CachingProxyDecorator.createCache();
    CompositeNodeDecorator decorator = new CompositeNodeDecorator(TimingProxy.INSTANCE, new CachingProxyDecorator(cache));
    GraphConfig graphConfig = new GraphConfig(createFunctionConfig(), componentMap, decorator);
    //GraphConfig graphConfig = new GraphConfig(createFunctionConfig(), componentMap, TimingProxy.INSTANCE);
    //GraphConfig graphConfig = new GraphConfig(createFunctionConfig(), componentMap, NodeDecorator.IDENTITY);
    FXForwardPVFunction pvFunction = FunctionModel.build(FXForwardPVFunction.class, "calculatePV", graphConfig);
    ExternalId regionId = ExternalId.of(ExternalSchemes.FINANCIAL, "US");
    ZonedDateTime forwardDate = ZonedDateTime.of(2014, 11, 7, 12, 0, 0, 0, ZoneOffset.UTC);
    FXForwardSecurity security = new FXForwardSecurity(EUR, 10_000_000, USD, 14_000_000, forwardDate, regionId);
    security.setUniqueId(UniqueId.of("sec", "123"));
    //TracingProxy.start(new FullTracer());
    FunctionResult<CurrencyLabelledMatrix1D> result = null;
    for (int i = 0; i < 100; i++) {
      result = pvFunction.calculatePV(security);
      System.out.println();
    }
    //System.out.println(TracingProxy.end().prettyPrint());
    logMarketData(marketDataProvider.getCollectedRequests());
    return result;
  }

  @Test(groups = TestGroup.INTEGRATION, enabled = false)
  public void executeYieldCurveAgainstRemoteServer() throws IOException {

    //String serverUrl = "http://devsvr-lx-2:8080";
    String serverUrl = "http://localhost:8080";
    URI htsResolverUri = URI.create(serverUrl + "/jax/components/HistoricalTimeSeriesResolver/shared");
    HistoricalTimeSeriesResolver htsResolver = new RemoteHistoricalTimeSeriesResolver(htsResolverUri);
    MarketDataProvider marketDataProvider = new MarketDataProvider();
    Map<MarketDataRequirement, Pair<MarketDataStatus, MarketDataValue>> marketData = loadMarketDataForYieldCurve();
    addValue(marketData, MarketDataRequirementFactory.of(CurrencyPair.of(USD, JPY)), 98.86);
    marketDataProvider.resetMarketData(marketData);
    Map<Class<?>, Object> comps = ImmutableMap.of(HistoricalTimeSeriesResolver.class, htsResolver,
                                                  MarketDataProviderFunction.class, marketDataProvider);
    ComponentMap componentMap = ComponentMap.loadComponents(serverUrl).with(comps);

    GraphConfig graphConfig = new GraphConfig(createFunctionConfig(), componentMap, NodeDecorator.IDENTITY);
    DiscountingMulticurveBundleProviderFunction bundleProvider =
        FunctionModel.build(DiscountingMulticurveBundleProviderFunction.class, "generateBundle", graphConfig);
    FunctionResult<MulticurveProviderDiscount> result;
    try {
      result = bundleProvider.generateBundle("Z-Marc JPY Dsc - FX USD");
    } catch (Exception e) {
      logMarketData(marketDataProvider.getCollectedRequests());
      throw e;
    }
    assertNotNull(result);
    assertThat(result.getStatus(), is((ResultStatus) SUCCESS));

    // Can examine result.getResult().getCurve("Z-Marc JPY Discounting - USD FX")) which should match view
  }

  //@Test(groups = TestGroup.INTEGRATION)
  @Test(groups = TestGroup.INTEGRATION, enabled = false)
  public void engine() throws Exception {
    //int nTrades = 1_000_000;
    int nTrades = 10_000;
    //int nTrades = 1_000;
    long startTrades = System.currentTimeMillis();
    List<Trade> trades = Lists.newArrayListWithCapacity(nTrades);
    for (int i = 0; i < nTrades; i++) {
      trades.add(createRandomFxForwardTrade());
    }
    s_logger.info("created {} trades in {}ms", nTrades, System.currentTimeMillis() - startTrades);
    String exposureConfig = "EUR-USD_ON-OIS_EURIBOR6M-FRAIRS_EURIBOR3M-FRABS_-_ON-OIS_LIBOR3M-FRAIRS";
    ViewDef viewDef =
        viewDef("FX forward PV view",
                column("Present Value",
                       output(OutputNames.FX_PRESENT_VALUE, FXForwardSecurity.class,
                              config(
                                  arguments(
                                      function(ConfigDbMarketExposureSelectorProvider.class,
                                               argument("exposureConfigName", exposureConfig)),
                                      function(ValuationTimeProvider.class,
                                               argument("valuationTime",
                                                        ZonedDateTime.of(2013, 11, 7, 11, 0, 0, 0, ZoneOffset.UTC).toInstant())),
                                      function(RootFinderConfiguration.class,
                                               argument("rootFinderAbsoluteTolerance", 1e-9),
                                               argument("rootFinderRelativeTolerance", 1e-9),
                                               argument("rootFinderMaxIterations", 1000)),
                                      function(CurrencyPairs.class,
                                               argument("currencyPairs", ImmutableSet.of(CurrencyPair.of(USD, JPY),
                                                                                         CurrencyPair.of(EUR, USD),
                                                                                         CurrencyPair.of(GBP, USD)))),
                                      function(HistoricalTimeSeriesProvider.class,
                                               argument("resolutionKey", "DEFAULT_TSS"),
                                               argument("htsRetrievalPeriod", Period.ofYears(1))))))));

    ExecutorService executor = Executors.newFixedThreadPool(Runtime.getRuntime().availableProcessors() + 2);
    //ExecutorService executor = new EngineTest.DirectExecutorService();
    //CompositeNodeDecorator decorator = new CompositeNodeDecorator(CachingProxyDecorator.INSTANCE);
    Ehcache cache = CachingProxyDecorator.createCache();
    CompositeNodeDecorator decorator = new CompositeNodeDecorator(new CachingProxyDecorator(cache), TracingProxy.INSTANCE);
    //CompositeNodeDecorator decorator = new CompositeNodeDecorator(TimingProxy.INSTANCE, CachingProxyDecorator.INSTANCE);
    String serverUrl = "http://localhost:8080";
    URI htsResolverUri = URI.create(serverUrl + "/jax/components/HistoricalTimeSeriesResolver/shared");
    HistoricalTimeSeriesResolver htsResolver = new RemoteHistoricalTimeSeriesResolver(htsResolverUri);
    MarketDataProvider marketDataProvider = new MarketDataProvider();
    marketDataProvider.resetMarketData(FXForwardPVFunctionTest.loadMarketDataForForward());
    Map<Class<?>, Object> comps = ImmutableMap.of(HistoricalTimeSeriesResolver.class, htsResolver,
                                                  MarketDataProviderFunction.class, marketDataProvider);
    long startComponents = System.currentTimeMillis();
    ComponentMap componentMap = ComponentMap.loadComponents(serverUrl).with(comps);
    s_logger.info("loaded components in {}ms", System.currentTimeMillis() - startComponents);
    SimpleFunctionRepo functionRepo = new SimpleFunctionRepo();
    functionRepo.register(FXForwardPVFunction.class,
                          DiscountingFXForwardPV.class,
                          CurrencyPairs.class,
                          FXForwardSecurityConverter.class,
                          CurveSpecificationMarketDataProvider.class,
                          FXMatrixProvider.class,
                          CurveDefinitionProvider.class,
                          DiscountingMulticurveBundleProvider.class,
                          CurveSpecificationProvider.class,
                          ValuationTimeProvider.class,
                          ConfigDBCurveConstructionConfigurationSource.class,
                          HistoricalTimeSeriesProvider.class,
<<<<<<< HEAD
                          MarketExposureSelectorProvider.class,
=======
>>>>>>> 3ae02711
                          FxForwardDiscountingCalculatorProvider.class,
                          ConfigDbMarketExposureSelectorProvider.class);
    long startEngine = System.currentTimeMillis();
    Engine engine = new Engine(executor, componentMap, functionRepo, FunctionConfig.EMPTY, decorator);
    s_logger.info("created engine in {}ms", System.currentTimeMillis() - startEngine);
    long graphStart = System.currentTimeMillis();
    Engine.View view = engine.createView(viewDef, trades);
    s_logger.info("view built in {}ms", System.currentTimeMillis() - graphStart);
    for (int i = 0; i < 20; i++) {
      long start = System.currentTimeMillis();
      view.run();
      //Results results = view.run();
      //System.out.println(results);
      long time = System.currentTimeMillis() - start;
      s_logger.info("view executed in {}ms", time);
      Thread.sleep(1000);
    }
  }

  private static Trade createRandomFxForwardTrade() {
    ExternalId regionId = ExternalId.of(ExternalSchemes.FINANCIAL, "US");
    double usdAmount = 10_000_000 * Math.random();
    double eurAmount = usdAmount * (1.31 + 0.04 * Math.random());
    Currency payCcy;
    Currency recCcy;
    double payAmount;
    double recAmount;
    if (Math.random() < 0.5) {
      payAmount = usdAmount;
      payCcy = USD;
      recAmount = eurAmount;
      recCcy = EUR;
    } else {
      payAmount = eurAmount;
      payCcy = EUR;
      recAmount = usdAmount;
      recCcy = USD;
    }
    ZonedDateTime forwardDate = ZonedDateTime.now().plusWeeks((long) (104 * Math.random()));
    FXForwardSecurity security = new FXForwardSecurity(payCcy, payAmount, recCcy, recAmount, forwardDate, regionId);
    String id = Long.toString(s_nextId.getAndIncrement());
    security.setUniqueId(UniqueId.of("fxFwdSec", id));
    security.setName("FX forward " + id);
    SimpleTrade trade = new SimpleTrade();
    SimpleSecurityLink securityLink = new SimpleSecurityLink(ExternalId.of("fxFwdSecEx", id));
    securityLink.setTarget(security);
    trade.setSecurityLink(securityLink);
    trade.setUniqueId(UniqueId.of("fxFwdTrd", id));
    return trade;
  }

  private static FunctionConfig createFunctionConfig() {
    String exposureConfig = "EUR-USD[ON-OIS][EURIBOR6M-FRA/IRS][EURIBOR3M-FRA/BS]-[ON-OIS][LIBOR3M-FRA/IRS]";
    return
        config(
            arguments(
                function(ConfigDbMarketExposureSelectorProvider.class,
                         argument("exposureConfigName", exposureConfig)),
                function(ValuationTimeProvider.class,
                         argument("valuationTime", ZonedDateTime.of(2013, 11, 7, 11, 0, 0, 0, ZoneOffset.UTC).toInstant())),
                function(RootFinderConfiguration.class,
                         argument("rootFinderAbsoluteTolerance", 1e-9),
                         argument("rootFinderRelativeTolerance", 1e-9),
                         argument("rootFinderMaxIterations", 1000)),
                function(CurrencyPairs.class,
                         argument("currencyPairs", ImmutableSet.of(CurrencyPair.of(USD, JPY),
                                                                   CurrencyPair.of(EUR, USD),
                                                                   CurrencyPair.of(GBP, USD)))),
                function(HistoricalTimeSeriesProvider.class,
                         argument("resolutionKey", "DEFAULT_TSS"),
                         argument("htsRetrievalPeriod", Period.ofYears(1)))),
            implementations(FXForwardPVFunction.class, DiscountingFXForwardPV.class,
                            FxForwardCalculatorProvider.class, FxForwardDiscountingCalculatorProvider.class,
                            MarketExposureSelectorProvider.class, ConfigDbMarketExposureSelectorProvider.class,
                            CurrencyPairsFunction.class, CurrencyPairs.class,
                            FinancialSecurityVisitor.class, FXForwardSecurityConverter.class,
                            CurveSpecificationMarketDataProviderFunction.class, CurveSpecificationMarketDataProvider.class,
                            FXMatrixProviderFunction.class, FXMatrixProvider.class,
                            CurveDefinitionProviderFunction.class, CurveDefinitionProvider.class,
                            DiscountingMulticurveBundleProviderFunction.class, DiscountingMulticurveBundleProvider.class,
                            CurveSpecificationProviderFunction.class, CurveSpecificationProvider.class,
                            ValuationTimeProviderFunction.class, ValuationTimeProvider.class,
                            CurveConstructionConfigurationSource.class, ConfigDBCurveConstructionConfigurationSource.class,
                            HistoricalTimeSeriesProviderFunction.class, HistoricalTimeSeriesProvider.class));
  }

  private static ComponentMap componentMap(Class<?>... componentTypes) {
    Map<Class<?>, Object> compMap = Maps.newHashMap();
    for (Class<?> componentType : componentTypes) {
      compMap.put(componentType, mock(componentType));
    }
    return ComponentMap.of(compMap);
  }

  // TODO move this somewhere else now it's shared with the engine test
  public static Map<MarketDataRequirement, Pair<MarketDataStatus, MarketDataValue>> loadMarketDataForForward() throws IOException {
    return loadMarketData("/marketdata.properties");
  }

  private static Map<MarketDataRequirement, Pair<MarketDataStatus, MarketDataValue>> loadMarketDataForYieldCurve() throws IOException {
    return loadMarketData("/yield-curve-marketdata.properties");
  }

  private static Map<MarketDataRequirement, Pair<MarketDataStatus, MarketDataValue>> loadMarketData(String fileName) throws IOException {
    Properties properties = new Properties();
    try (InputStream stream = FXForwardPVFunction.class.getResourceAsStream(fileName);
         Reader reader = new BufferedReader(new InputStreamReader(stream))) {
      properties.load(reader);
    }
    Map<MarketDataRequirement, Pair<MarketDataStatus, MarketDataValue>> data = Maps.newHashMap();
    for (Map.Entry<Object, Object> entry : properties.entrySet()) {
      String id = (String) entry.getKey();
      String value = (String) entry.getValue();
      addValue(data, id, Double.valueOf(value) / 100);
    }
    return data;
  }

  private static Pair<MarketDataStatus, MarketDataValue> addValue(
      Map<MarketDataRequirement, Pair<MarketDataStatus, MarketDataValue>> marketData, String ticker, double value) {

    return addValue(marketData, new CurveNodeMarketDataRequirement(ExternalSchemes.bloombergTickerSecurityId(ticker), "Market_Value"), value);
  }

  private static Pair<MarketDataStatus, MarketDataValue> addValue(Map<MarketDataRequirement, Pair<MarketDataStatus, MarketDataValue>> marketData,
                                                                  MarketDataRequirement requirement,
                                                                  double value) {
    return marketData.put(
        requirement,
        Pairs.<MarketDataStatus, MarketDataValue>of(MarketDataStatus.AVAILABLE, new SingleMarketDataValue(value)));
  }

  private static void logMarketData(Set<MarketDataRequirement> requirements) {
    for (MarketDataRequirement requirement : requirements) {
      if (requirement instanceof CurveNodeMarketDataRequirement) {
        ExternalId id = ((CurveNodeMarketDataRequirement) requirement).getExternalId();
        System.out.println(id);
      } else {
        System.out.println(requirement);
      }
    }
  }
}<|MERGE_RESOLUTION|>--- conflicted
+++ resolved
@@ -66,6 +66,8 @@
 import com.opengamma.financial.analytics.conversion.FXForwardSecurityConverter;
 import com.opengamma.financial.analytics.curve.ConfigDBCurveConstructionConfigurationSource;
 import com.opengamma.financial.analytics.curve.CurveConstructionConfigurationSource;
+import com.opengamma.financial.analytics.curve.exposure.ConfigDBInstrumentExposuresProvider;
+import com.opengamma.financial.analytics.curve.exposure.InstrumentExposuresProvider;
 import com.opengamma.financial.convention.ConventionBundleSource;
 import com.opengamma.financial.currency.CurrencyPair;
 import com.opengamma.financial.security.FinancialSecurityVisitor;
@@ -265,6 +267,7 @@
                           DiscountingFXForwardPV.class,
                           CurrencyPairs.class,
                           FXForwardSecurityConverter.class,
+                          ConfigDBInstrumentExposuresProvider.class,
                           CurveSpecificationMarketDataProvider.class,
                           FXMatrixProvider.class,
                           CurveDefinitionProvider.class,
@@ -273,10 +276,6 @@
                           ValuationTimeProvider.class,
                           ConfigDBCurveConstructionConfigurationSource.class,
                           HistoricalTimeSeriesProvider.class,
-<<<<<<< HEAD
-                          MarketExposureSelectorProvider.class,
-=======
->>>>>>> 3ae02711
                           FxForwardDiscountingCalculatorProvider.class,
                           ConfigDbMarketExposureSelectorProvider.class);
     long startEngine = System.currentTimeMillis();
@@ -353,6 +352,7 @@
                             MarketExposureSelectorProvider.class, ConfigDbMarketExposureSelectorProvider.class,
                             CurrencyPairsFunction.class, CurrencyPairs.class,
                             FinancialSecurityVisitor.class, FXForwardSecurityConverter.class,
+                            InstrumentExposuresProvider.class, ConfigDBInstrumentExposuresProvider.class,
                             CurveSpecificationMarketDataProviderFunction.class, CurveSpecificationMarketDataProvider.class,
                             FXMatrixProviderFunction.class, FXMatrixProvider.class,
                             CurveDefinitionProviderFunction.class, CurveDefinitionProvider.class,

/**
 * Copyright (C) 2013 - present by OpenGamma Inc. and the OpenGamma group of companies
 *
 * Please see distribution for license.
 */
package com.opengamma.sesame;

import static com.opengamma.sesame.ResultStatus.AWAITING_MARKET_DATA;
import static com.opengamma.sesame.ResultStatus.SUCCESS;
import static org.hamcrest.CoreMatchers.is;
import static org.hamcrest.MatcherAssert.assertThat;

import java.util.HashMap;
import java.util.Map;

import org.testng.annotations.BeforeMethod;
import org.testng.annotations.Test;

import com.opengamma.core.id.ExternalSchemes;
import com.opengamma.core.value.MarketDataRequirementNames;
import com.opengamma.financial.security.equity.EquitySecurity;
import com.opengamma.util.money.Currency;
import com.opengamma.util.tuple.Pair;
import com.opengamma.util.tuple.Pairs;

public class EquityPresentValueTest {

  private EquityPresentValueFunction _equityPresentValueFunction;
  private ResettableMarketDataProviderFunction _marketDataProviderFunction;

  @BeforeMethod
  public void setUp() {
    _marketDataProviderFunction = new MarketDataProvider(new StandardResultGenerator());
    _equityPresentValueFunction = new EquityPresentValue(_marketDataProviderFunction);
  }

  @Test
  public void testMarketDataUnavailable() {

    EquitySecurity security = new EquitySecurity("LSE", "LSE", "BloggsCo", Currency.GBP);
    security.setExternalIdBundle(ExternalSchemes.bloombergTickerSecurityId("BLGG").toBundle());
<<<<<<< HEAD
    FunctionResult<Double> result = _equityPresentValueFunction.presentValue(marketData, security);
=======
    FunctionResult<Double> result = _equityPresentValueFunction.execute(security);
>>>>>>> 2e6f8ea0
    assertThat(result.getStatus(), is(AWAITING_MARKET_DATA));
  }

  @Test
  public void testMarketDataAvailable() {

    EquitySecurity security = new EquitySecurity("LSE", "LSE", "BloggsCo", Currency.GBP);
    security.setExternalIdBundle(ExternalSchemes.bloombergTickerSecurityId("BLGG").toBundle());

    Map<MarketDataRequirement, Pair<MarketDataStatus,MarketDataValue>> marketData = new HashMap<>();
    marketData.put(
        StandardMarketDataRequirement.of(security, MarketDataRequirementNames.MARKET_VALUE),
        Pairs.<MarketDataStatus,MarketDataValue>of(MarketDataStatus.AVAILABLE, new SingleMarketDataValue(123.45)));
    _marketDataProviderFunction.resetMarketData(marketData);

<<<<<<< HEAD
    MarketData context = new StandardMarketData(new StandardResultGenerator(), marketData);
    FunctionResult<Double> result = _equityPresentValueFunction.presentValue(context, security);
=======
    FunctionResult<Double> result = _equityPresentValueFunction.execute(security);
>>>>>>> 2e6f8ea0
    assertThat(result.getStatus(), is(SUCCESS));
    assertThat(result.getResult(), is(123.45));
  }

}<|MERGE_RESOLUTION|>--- conflicted
+++ resolved
@@ -13,7 +13,7 @@
 import java.util.HashMap;
 import java.util.Map;
 
-import org.testng.annotations.BeforeMethod;
+import org.testng.annotations.BeforeTest;
 import org.testng.annotations.Test;
 
 import com.opengamma.core.id.ExternalSchemes;
@@ -25,13 +25,11 @@
 
 public class EquityPresentValueTest {
 
-  private EquityPresentValueFunction _equityPresentValueFunction;
-  private ResettableMarketDataProviderFunction _marketDataProviderFunction;
+  EquityPresentValueFunction _equityPresentValueFunction;
 
-  @BeforeMethod
+  @BeforeTest
   public void setUp() {
-    _marketDataProviderFunction = new MarketDataProvider(new StandardResultGenerator());
-    _equityPresentValueFunction = new EquityPresentValue(_marketDataProviderFunction);
+    _equityPresentValueFunction = new EquityPresentValue();
   }
 
   @Test
@@ -39,11 +37,7 @@
 
     EquitySecurity security = new EquitySecurity("LSE", "LSE", "BloggsCo", Currency.GBP);
     security.setExternalIdBundle(ExternalSchemes.bloombergTickerSecurityId("BLGG").toBundle());
-<<<<<<< HEAD
-    FunctionResult<Double> result = _equityPresentValueFunction.presentValue(marketData, security);
-=======
-    FunctionResult<Double> result = _equityPresentValueFunction.execute(security);
->>>>>>> 2e6f8ea0
+    FunctionResult<Double> result = _equityPresentValueFunction.presentValue(security);
     assertThat(result.getStatus(), is(AWAITING_MARKET_DATA));
   }
 
@@ -53,18 +47,12 @@
     EquitySecurity security = new EquitySecurity("LSE", "LSE", "BloggsCo", Currency.GBP);
     security.setExternalIdBundle(ExternalSchemes.bloombergTickerSecurityId("BLGG").toBundle());
 
-    Map<MarketDataRequirement, Pair<MarketDataStatus,MarketDataValue>> marketData = new HashMap<>();
+    Map<MarketDataRequirement, Pair<MarketDataStatus, ? extends MarketDataValue>> marketData = new HashMap<>();
     marketData.put(
         StandardMarketDataRequirement.of(security, MarketDataRequirementNames.MARKET_VALUE),
-        Pairs.<MarketDataStatus,MarketDataValue>of(MarketDataStatus.AVAILABLE, new SingleMarketDataValue(123.45)));
-    _marketDataProviderFunction.resetMarketData(marketData);
+        Pairs.of(MarketDataStatus.AVAILABLE, new SingleMarketDataValue(123.45)));
 
-<<<<<<< HEAD
-    MarketData context = new StandardMarketData(new StandardResultGenerator(), marketData);
-    FunctionResult<Double> result = _equityPresentValueFunction.presentValue(context, security);
-=======
-    FunctionResult<Double> result = _equityPresentValueFunction.execute(security);
->>>>>>> 2e6f8ea0
+    FunctionResult<Double> result = _equityPresentValueFunction.presentValue(security);
     assertThat(result.getStatus(), is(SUCCESS));
     assertThat(result.getResult(), is(123.45));
   }

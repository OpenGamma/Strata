--- conflicted
+++ resolved
@@ -24,22 +24,12 @@
   }
 
   /**
-<<<<<<< HEAD
    * @param marketData Not used
-=======
-   *
-   *
-   *
->>>>>>> 2e6f8ea0
    * @param security A security
    * @return The value of one of the security's external IDs
    */
   @Override
-<<<<<<< HEAD
-  public String getDescription(MarketData marketData, EquitySecurity security) {
-=======
-  public String execute(EquitySecurity security) {
->>>>>>> 2e6f8ea0
+  public String getDescription(EquitySecurity security) {
     ExternalId externalId = security.getExternalIdBundle().getExternalId(_idSchemeFunction.getScheme());
     if (externalId != null) {
       return externalId.getValue();

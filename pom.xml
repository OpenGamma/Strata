--- conflicted
+++ resolved
@@ -7,14 +7,10 @@
     <artifactId>corporate-parent</artifactId>
     <version>2.8.1</version>
     <relativePath />
-  </parent>  
+  </parent>
   <groupId>com.opengamma.strata</groupId>
   <artifactId>strata-root</artifactId>
-<<<<<<< HEAD
-  <version>2.12.22-SNAPSHOT-xplain-2</version>
-=======
-  <version>2.12.22-xplain-1</version>
->>>>>>> d925f504
+  <version>2.12.22-xplain-2</version>
   <packaging>pom</packaging>
   <name>Strata-Root</name>
   <description>OpenGamma Strata root</description>

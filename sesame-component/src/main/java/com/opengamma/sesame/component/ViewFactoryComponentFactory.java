--- conflicted
+++ resolved
@@ -436,11 +436,7 @@
 
   @Override
   public String toString() {
-<<<<<<< HEAD
-    StringBuilder buf = new StringBuilder(96);
-=======
-    StringBuilder buf = new StringBuilder(192);
->>>>>>> 113421ae
+    StringBuilder buf = new StringBuilder(160);
     buf.append("ViewFactoryComponentFactory{");
     int len = buf.length();
     toString(buf);
@@ -497,14 +493,9 @@
     private final Map<String, MetaProperty<?>> _metaPropertyMap$ = new DirectMetaPropertyMap(
         this, (DirectMetaPropertyMap) super.metaPropertyMap(),
         "classifier",
-<<<<<<< HEAD
-        "maxCacheEntries");
-=======
-        "liveMarketDataProviderFactory",
         "maxCacheEntries",
         "defaultFunctionServices",
         "metricRegistry");
->>>>>>> 113421ae
 
     /**
      * Restricted constructor.

--- conflicted
+++ resolved
@@ -92,32 +92,18 @@
 
   /** The Montreal Exchange. */
   public static final ExchangeId XMOD = ExchangeId.of("XMOD");
-<<<<<<< HEAD
-  
+
   /** Tokyo Financial Exchange. */
   public static final ExchangeId XTFF = ExchangeId.of("XTFF");
-  
+
   /** Tokyo Commodity Exchange. */
   public static final ExchangeId XTKT = ExchangeId.of("XTKT");
-  
+
   /** Tokyo Stock Exchange. */
   public static final ExchangeId XTKS = ExchangeId.of("XTKS");
 
   /** Borsa Istanbul Exchange */
   public static final ExchangeId XFNO = ExchangeId.of("XFNO");
-
-=======
-
-  /**  Tokyo Financial Exchange. */
-  public static final ExchangeId XTFF = ExchangeId.of("XTFF");
-
-  /**  Tokyo Commodity Exchange. */
-  public static final ExchangeId XTKT = ExchangeId.of("XTKT");
-
-  /**  Tokyo Stock Exchange. */
-  public static final ExchangeId XTKS = ExchangeId.of("XTKS");
-
->>>>>>> d988814e
   //-------------------------------------------------------------------------
   /**
    * Restricted constructor.

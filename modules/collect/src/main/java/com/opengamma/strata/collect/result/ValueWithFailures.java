--- conflicted
+++ resolved
@@ -163,17 +163,13 @@
   }
 
   /**
-<<<<<<< HEAD
-   * Returns a collector that can be used to create a combined ValueWithFailure instance from a stream of
-   * ValueWithFailure instances.
-   * <p>
-   * The {@link Collector} returned performs a reduction of its {@link ValueWithFailures} input elements into a list
-   * of elements, hopefully without producing as many intermediary lists.
+   * Returns a collector that can be used to create a {@code ValueWithFailure} instance with a list of success values
+   * from a stream of {@code ValueWithFailure} instances.
    *
    * @param <T>  the type of the success value in the {@link ValueWithFailures}
    * @return a {@link Collector}
    */
-  public static <T> Collector<ValueWithFailures<T>, ?, ValueWithFailures<List<T>>> toValueListWithFailures() {
+  public static <T> Collector<ValueWithFailures<T>, ?, ValueWithFailures<List<T>>> toCombinedValuesAsList() {
     return Collector.of(
         () -> new StreamBuilder<>(ImmutableList.<T>builder()),
         StreamBuilder::add,
@@ -182,21 +178,13 @@
   }
 
   /**
-   * Returns a collector that can be used to create a combined ValueWithFailure instance from a stream of
-   * ValueWithFailure instances.
-   * <p>
-   * The {@link Collector} returned performs a reduction of its {@link ValueWithFailures} input elements into a set
-   * of elements, hopefully without producing as many intermediary sets.
-=======
    * Returns a collector that can be used to create a {@code ValueWithFailure} instance with a list of success values
    * from a stream of {@code ValueWithFailure} instances.
->>>>>>> 2b2eb2c9
    *
    * @param <T>  the type of the success value in the {@link ValueWithFailures}
    * @return a {@link Collector}
    */
-<<<<<<< HEAD
-  public static <T> Collector<ValueWithFailures<T>, ?, ValueWithFailures<Set<T>>> toValueSetWithFailures() {
+  public static <T> Collector<ValueWithFailures<T>, ?, ValueWithFailures<Set<T>>> toCombinedValuesAsSet() {
     return Collector.of(
         () -> new StreamBuilder<>(ImmutableSet.<T>builder()),
         StreamBuilder::add,
@@ -204,6 +192,25 @@
         StreamBuilder::build);
   }
 
+  /**
+   * Converts a list of value with failures to a single value with failures, combining the values into a list.
+   * <p>
+   * Effectively, this converts {@code List<ValueWithFailures<T>>} to {@code ValueWithFailures<List<T>>}.
+   *
+   * @param <T>  the type of the success value in the {@link ValueWithFailures}
+   * @return a new instance with a list of success values
+   */
+  public static <T> ValueWithFailures<List<T>> combineValuesAsList(List<? extends ValueWithFailures<? extends T>> items) {
+    ImmutableList.Builder<T> values = ImmutableList.builder();
+    ImmutableList.Builder<FailureItem> failures = ImmutableList.builder();
+
+    for (ValueWithFailures<? extends T> item : items) {
+      values.add(item.getValue());
+      failures.addAll(item.getFailures());
+    }
+    return ValueWithFailures.of(values.build(), failures.build());
+  }
+
   // mutable combined instance builder for use in stream collection
   private static final class StreamBuilder<T, B extends ImmutableCollection.Builder<T>> {
 
@@ -215,67 +222,21 @@
     }
 
     private void add(ValueWithFailures<T> item) {
-=======
-  public static <T> Collector<ValueWithFailures<T>, ?, ValueWithFailures<ImmutableList<T>>> toCombinedValuesAsList() {
-    return Collector.of(
-        StreamBuilder<T>::new,
-        StreamBuilder::addSingle,
-        StreamBuilder::combining,
-        StreamBuilder::build);
-  }
-
-  // Utility class to help combine ValueWithFailures
-  private static final class StreamBuilder<T> {
-
-    private final ImmutableList.Builder<T> values = ImmutableList.builder();
-    private final ImmutableList.Builder<FailureItem> failures = ImmutableList.builder();
-
-    private void addSingle(ValueWithFailures<T> item) {
->>>>>>> 2b2eb2c9
       values.add(item.getValue());
       failures.addAll(item.getFailures());
     }
 
-<<<<<<< HEAD
     private StreamBuilder<T, B> combine(StreamBuilder<T, B> builder) {
-=======
-    private StreamBuilder<T> combining(StreamBuilder<T> builder) {
->>>>>>> 2b2eb2c9
       values.addAll(builder.values.build());
       failures.addAll(builder.failures.build());
       return this;
     }
 
-<<<<<<< HEAD
     // Cast to the right collection type, can assume the methods in this class are using the correct types
     private <C extends Collection<T>> ValueWithFailures<C> build() {
       //noinspection unchecked
       return (ValueWithFailures<C>) ValueWithFailures.of(values.build(), failures.build());
     }
-=======
-    private ValueWithFailures<ImmutableList<T>> build() {
-      return ValueWithFailures.of(values.build(), failures.build());
-    }
-  }
-
-  /**
-   * Converts a list of value with failures to a single value with failures, combining the values into a list.
-   * <p>
-   * Effectively, this converts {@code List<ValueWithFailures<T>>} to {@code ValueWithFailures<List<T>>}.
-   *
-   * @param <T>  the type of the success value in the {@link ValueWithFailures}
-   * @return a new instance with a list of success values
-   */
-  public static <T> ValueWithFailures<List<T>> combineValuesAsList(List<? extends ValueWithFailures<? extends T>> items) {
-    ImmutableList.Builder<T> values = ImmutableList.builder();
-    ImmutableList.Builder<FailureItem> failures = ImmutableList.builder();
-
-    for (ValueWithFailures<? extends T> item : items) {
-      values.add(item.getValue());
-      failures.addAll(item.getFailures());
-    }
-    return ValueWithFailures.of(values.build(), failures.build());
->>>>>>> 2b2eb2c9
   }
 
   //-------------------------------------------------------------------------
@@ -297,8 +258,8 @@
    * It is strongly advised to ensure that the function cannot throw an exception.
    * Exceptions from the function are not caught.
    *
-   * @param <R> the type of the value in the returned result
-   * @param function the function to transform the value with
+   * @param <R>  the type of the value in the returned result
+   * @param function  the function to transform the value with
    * @return the transformed instance of value and failures
    */
   public <R> ValueWithFailures<R> map(Function<? super T, ? extends R> function) {
@@ -316,8 +277,8 @@
    * It is strongly advised to ensure that the function cannot throw an exception.
    * Exceptions from the function are not caught.
    *
-   * @param <R> the type of the value in the returned result
-   * @param function the function to transform the value with
+   * @param <R>  the type of the value in the returned result
+   * @param function  the function to transform the value with
    * @return the transformed instance of value and failures
    */
   public <R> ValueWithFailures<R> flatMap(Function<? super T, ValueWithFailures<R>> function) {
@@ -335,17 +296,10 @@
    * It is strongly advised to ensure that the function cannot throw an exception.
    * Exceptions from the function are not caught.
    *
-<<<<<<< HEAD
-   * @param <U> the type of the value in the other instance
-   * @param <R> the type of the value in the returned result
-   * @param other the other instance
-   * @param combiner the function that combines the two values
-=======
    * @param <U>  the type of the value in the other instance
    * @param <R>  the type of the value in the returned result
    * @param other  the other instance
    * @param combiner  the function that combines the two values
->>>>>>> 2b2eb2c9
    * @return the combined instance of value and failures
    */
   public <U, R> ValueWithFailures<R> combinedWith(ValueWithFailures<U> other, BiFunction<T, U, R> combiner) {
@@ -360,13 +314,8 @@
    * <p>
    * This can be useful as an inline alternative to {@link #map(Function)}.
    *
-<<<<<<< HEAD
-   * @param <R> the type of the value in the returned result
-   * @param value the new value
-=======
    * @param <R>  the type of the value in the returned result
    * @param value  the new value
->>>>>>> 2b2eb2c9
    * @return the combined instance of value and failures
    */
   public <R> ValueWithFailures<R> withValue(R value) {
@@ -378,15 +327,9 @@
    * <p>
    * This can be useful as an inline alternative to {@link #flatMap(Function)}.
    *
-<<<<<<< HEAD
-   * @param <R> the type of the value in the returned result
-   * @param value the new value
-   * @param additionalFailures the additional failures
-=======
    * @param <R>  the type of the value in the returned result
    * @param value  the new value
    * @param additionalFailures  the additional failures
->>>>>>> 2b2eb2c9
    * @return the combined instance of value and failures
    */
   public <R> ValueWithFailures<R> withValue(R value, List<FailureItem> additionalFailures) {
@@ -398,13 +341,8 @@
    * <p>
    * This can be useful as an inline alternative to {@link #flatMap(Function)}.
    *
-<<<<<<< HEAD
-   * @param <R> the type of the value in the returned result
-   * @param valueWithFailures the new value with failures
-=======
    * @param <R>  the type of the value in the returned result
    * @param valueWithFailures  the new value with failures
->>>>>>> 2b2eb2c9
    * @return the combined instance of value and failures
    */
   public <R> ValueWithFailures<R> withValue(ValueWithFailures<R> valueWithFailures) {
@@ -416,11 +354,7 @@
   /**
    * Returns a new instance with the specified failures, retaining the current value.
    *
-<<<<<<< HEAD
-   * @param additionalFailures the additional failures
-=======
    * @param additionalFailures  the additional failures
->>>>>>> 2b2eb2c9
    * @return the combined instance of value and failures
    */
   public ValueWithFailures<T> withAdditionalFailures(List<FailureItem> additionalFailures) {

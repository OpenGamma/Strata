--- conflicted
+++ resolved
@@ -27,10 +27,7 @@
 import com.google.common.collect.ImmutableListMultimap;
 import com.google.common.collect.ImmutableMap;
 import com.google.common.collect.ListMultimap;
-<<<<<<< HEAD
 import com.opengamma.strata.collect.tuple.Pair;
-=======
->>>>>>> 2cdcbfec
 
 @Test
 public class MapStreamTest {
@@ -265,10 +262,6 @@
     assertThat(result).isEqualTo(expected);
   }
 
-<<<<<<< HEAD
-  //-----------------------------------------------------------------------
-=======
->>>>>>> 2cdcbfec
   public void coverage() {
     MapStream.empty()
         .filter(e -> false)

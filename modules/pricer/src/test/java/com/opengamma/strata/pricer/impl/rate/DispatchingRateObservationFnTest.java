--- conflicted
+++ resolved
@@ -124,15 +124,11 @@
     when(mockIborAve.rate(ro, ACCRUAL_START_DATE, ACCRUAL_END_DATE, MOCK_PROV))
         .thenReturn(mockRate);
     DispatchingRateObservationFn test = new DispatchingRateObservationFn(
-<<<<<<< HEAD
-        MOCK_IBOR_EMPTY, MOCK_IBOR_INT_EMPTY, mockIborAve, MOCK_ON_CPD_EMPTY, MOCK_ON_AVE_EMPTY,
-=======
         MOCK_IBOR_EMPTY,
         MOCK_IBOR_INT_EMPTY,
         mockIborAve,
         MOCK_ON_CPD_EMPTY,
         MOCK_ON_AVE_EMPTY,
->>>>>>> 835e6f3d
         MOCK_INF_MON_EMPTY,
         MOCK_INF_INT_EMPTY);
     assertEquals(test.rate(ro, ACCRUAL_START_DATE, ACCRUAL_END_DATE, MOCK_PROV), mockRate, 0d);

/**
 * Copyright (C) 2014 - present by OpenGamma Inc. and the OpenGamma group of companies
 *
 * Please see distribution for license.
 */
package com.opengamma.strata.pricer.impl.rate;

import static com.opengamma.strata.basics.index.OvernightIndices.CHF_TOIS;
import static com.opengamma.strata.basics.index.OvernightIndices.GBP_SONIA;
import static com.opengamma.strata.basics.index.OvernightIndices.USD_FED_FUND;
import static com.opengamma.strata.collect.TestHelper.date;
import static org.mockito.Mockito.mock;
import static org.mockito.Mockito.when;
import static org.testng.Assert.assertEquals;

import java.time.LocalDate;
import java.util.ArrayList;
import java.util.Arrays;
import java.util.List;

import org.testng.annotations.Test;

import com.opengamma.strata.basics.index.OvernightIndex;
import com.opengamma.strata.finance.rate.OvernightAveragedRateObservation;
<<<<<<< HEAD
import com.opengamma.strata.pricer.PricingEnvironment;
import com.opengamma.strata.pricer.sensitivity.OvernightRateSensitivity;
import com.opengamma.strata.pricer.sensitivity.PointSensitivities;
import com.opengamma.strata.pricer.sensitivity.PointSensitivityBuilder;
=======
import com.opengamma.strata.pricer.RatesProvider;
>>>>>>> bd6c9d2b

/**
 * Test {@link ForwardOvernightAveragedRateObservationFn}.
 */
public class ForwardOvernightAveragedRateObservationFnTest {

  private static final LocalDate DUMMY_ACCRUAL_START_DATE = date(2015, 1, 1); // Accrual dates irrelevant for the rate
  private static final LocalDate DUMMY_ACCRUAL_END_DATE = date(2015, 1, 1); // Accrual dates irrelevant for the rate
  private static final LocalDate FIXING_START_DATE = date(2015, 1, 8);
  private static final LocalDate FIXING_END_DATE = date(2015, 1, 15); // 1w only to decrease data
  private static final LocalDate[] FIXING_DATES = new LocalDate[] {
      date(2015, 1, 7), date(2015, 1, 8), date(2015, 1, 9),
      date(2015, 1, 12), date(2015, 1, 13), date(2015, 1, 14), date(2015, 1, 15)};
  private static final double[] FIXING_RATES = {
      0.0012, 0.0023, 0.0034,
      0.0045, 0.0056, 0.0067, 0.0078};
  private static final double TOLERANCE_RATE = 1.0E-10;
  private static final double EPS_FD = 1.0E-7;

  //-------------------------------------------------------------------------
  /** Test for the case where publication lag=1, effective offset=0 (USD conventions) and no cutoff period. */
  @Test
  public void rateFedFundNoCutOff() {
    RatesProvider mockProv = mock(RatesProvider.class);
    for (int i = 0; i < FIXING_DATES.length; i++) {
      when(mockProv.overnightIndexRate(USD_FED_FUND, FIXING_DATES[i])).thenReturn(FIXING_RATES[i]);
    }
    OvernightAveragedRateObservation ro =
        OvernightAveragedRateObservation.of(USD_FED_FUND, FIXING_START_DATE, FIXING_END_DATE, 0);
    // Accrual dates = fixing dates
    ForwardOvernightAveragedRateObservationFn obsFn = ForwardOvernightAveragedRateObservationFn.DEFAULT;
    double accrualFactorTotal = 0.0d;
    double accruedRate = 0.0d;
    int indexLast = 5; // Fixing in the observation period are from 1 to 5 (inclusive)
    for (int i = 1; i <= indexLast; i++) {
      LocalDate endDate = USD_FED_FUND.calculateMaturityFromEffective(FIXING_DATES[i]);
      double af = USD_FED_FUND.getDayCount().yearFraction(FIXING_DATES[i], endDate);
      accrualFactorTotal += af;
      accruedRate += FIXING_RATES[i] * af;
    }
    double rateExpected = accruedRate / accrualFactorTotal;
    double rateComputed = obsFn.rate(ro, DUMMY_ACCRUAL_START_DATE, DUMMY_ACCRUAL_END_DATE, mockProv);
    assertEquals(rateExpected, rateComputed, TOLERANCE_RATE);
  }

  /** Test against FD approximation for the case where publication lag=1, effective offset=0 (USD conventions) and 
   * no cutoff period. Note that all the rates are bumped here, i.e., all the rates are treated as forward rates.*/
  @Test
  public void rateFedFundNoCutOffSensitivity() {
    PricingEnvironment mockEnv = mock(PricingEnvironment.class);
    for (int i = 0; i < FIXING_DATES.length; i++) {
      when(mockEnv.overnightIndexRate(USD_FED_FUND, FIXING_DATES[i])).thenReturn(FIXING_RATES[i]);
      LocalDate fixingStartDate = USD_FED_FUND.calculateEffectiveFromFixing(FIXING_DATES[i]);
      LocalDate fixingEndDate = USD_FED_FUND.calculateMaturityFromEffective(fixingStartDate);
      OvernightRateSensitivity sensitivity = OvernightRateSensitivity.of(USD_FED_FUND, USD_FED_FUND.getCurrency(),
          FIXING_DATES[i], fixingEndDate, 1d);
      when(mockEnv.overnightIndexRateSensitivity(USD_FED_FUND, FIXING_DATES[i])).thenReturn(sensitivity);
    }
    OvernightAveragedRateObservation ro = OvernightAveragedRateObservation.of(USD_FED_FUND, FIXING_START_DATE,
        FIXING_END_DATE, 0);
    ForwardOvernightAveragedRateObservationFn obsFn = ForwardOvernightAveragedRateObservationFn.DEFAULT;
    PointSensitivityBuilder sensitivityBuilderComputed = obsFn.rateSensitivity(mockEnv, ro, DUMMY_ACCRUAL_START_DATE,
        DUMMY_ACCRUAL_END_DATE);
    PointSensitivities sensitivityComputed = sensitivityBuilderComputed.build().normalized();
    Double[] sensitivityExpected = computedSensitivityFD(ro, USD_FED_FUND);
    assertEquals(sensitivityComputed.getSensitivities().size(), sensitivityExpected.length);
    for (int i = 0; i < sensitivityExpected.length; ++i) {
      assertEquals(sensitivityComputed.getSensitivities().get(i).getSensitivity(), sensitivityExpected[i], EPS_FD);
    }
  }

  /** Test for the case where publication lag=1, effective offset=0 (USD conventions) and cutoff=2 (FedFund swaps). */
  @Test
  public void rateFedFund() {
    RatesProvider mockProv = mock(RatesProvider.class);
    for (int i = 0; i < FIXING_DATES.length; i++) {
      when(mockProv.overnightIndexRate(USD_FED_FUND, FIXING_DATES[i])).thenReturn(FIXING_RATES[i]);
    }
    OvernightAveragedRateObservation ro =
        OvernightAveragedRateObservation.of(USD_FED_FUND, FIXING_START_DATE, FIXING_END_DATE, 2);
    ForwardOvernightAveragedRateObservationFn obsFn = ForwardOvernightAveragedRateObservationFn.DEFAULT;
    double accrualFactorTotal = 0.0d;
    double accruedRate = 0.0d;
    int indexLast = 5; // Fixing in the observation period are from 1 to 5 (inclusive), but last is modified by cut-off
    for (int i = 1; i <= indexLast - 1; i++) {
      LocalDate endDate = USD_FED_FUND.calculateMaturityFromEffective(FIXING_DATES[i]);
      double af = USD_FED_FUND.getDayCount().yearFraction(FIXING_DATES[i], endDate);
      accrualFactorTotal += af;
      accruedRate += FIXING_RATES[i] * af;
    }
    // CutOff
    LocalDate endDate = USD_FED_FUND.calculateMaturityFromEffective(FIXING_DATES[indexLast]);
    double af = USD_FED_FUND.getDayCount().yearFraction(FIXING_DATES[indexLast], endDate);
    accrualFactorTotal += af;
    accruedRate += FIXING_RATES[indexLast - 1] * af;
    double rateExpected = accruedRate / accrualFactorTotal;
    double rateComputed = obsFn.rate(ro, DUMMY_ACCRUAL_START_DATE, DUMMY_ACCRUAL_END_DATE, mockProv);
    assertEquals(rateExpected, rateComputed, TOLERANCE_RATE);
  }

  /** Test against FD approximation for the case where publication lag=1, effective offset=0 (USD conventions) and 
   * cutoff=2 (FedFund swaps). 
   * Note that all the rates are bumped here, i.e., all the rates are treated as forward rates. */
  @Test
  public void rateFedFundSensitivity() {
    PricingEnvironment mockEnv = mock(PricingEnvironment.class);
    for (int i = 0; i < FIXING_DATES.length; i++) {
      when(mockEnv.overnightIndexRate(USD_FED_FUND, FIXING_DATES[i])).thenReturn(FIXING_RATES[i]);
      LocalDate fixingStartDate = USD_FED_FUND.calculateEffectiveFromFixing(FIXING_DATES[i]);
      LocalDate fixingEndDate = USD_FED_FUND.calculateMaturityFromEffective(fixingStartDate);
      OvernightRateSensitivity sensitivity = OvernightRateSensitivity.of(USD_FED_FUND, USD_FED_FUND.getCurrency(),
          FIXING_DATES[i], fixingEndDate, 1d);
      when(mockEnv.overnightIndexRateSensitivity(USD_FED_FUND, FIXING_DATES[i])).thenReturn(sensitivity);
    }
    OvernightAveragedRateObservation ro =
        OvernightAveragedRateObservation.of(USD_FED_FUND, FIXING_START_DATE, FIXING_END_DATE, 2);
    ForwardOvernightAveragedRateObservationFn obsFn = ForwardOvernightAveragedRateObservationFn.DEFAULT;

    PointSensitivityBuilder sensitivityBuilderComputed = obsFn.rateSensitivity(mockEnv, ro, DUMMY_ACCRUAL_START_DATE,
        DUMMY_ACCRUAL_END_DATE);
    PointSensitivities sensitivityComputed = sensitivityBuilderComputed.build().normalized();
    Double[] sensitivityExpected = computedSensitivityFD(ro, USD_FED_FUND);
    assertEquals(sensitivityComputed.getSensitivities().size(), sensitivityExpected.length);
    for (int i = 0; i < sensitivityExpected.length; ++i) {
      assertEquals(sensitivityComputed.getSensitivities().get(i).getSensitivity(), sensitivityExpected[i], EPS_FD);
    }
  }

  /**
   * Test for the case where publication lag=0, effective offset=1 (CHF conventions) and no cutoff period. 
   * The arithmetic average coupons are used mainly in USD. This test is more for completeness than a real case.
   */
  @Test
  public void rateChfNoCutOff() {
    RatesProvider mockProv = mock(RatesProvider.class);
    for (int i = 0; i < FIXING_DATES.length; i++) {
      when(mockProv.overnightIndexRate(CHF_TOIS, FIXING_DATES[i])).thenReturn(FIXING_RATES[i]);
    }
    OvernightAveragedRateObservation ro =
        OvernightAveragedRateObservation.of(CHF_TOIS, FIXING_START_DATE, FIXING_END_DATE, 0);
    ForwardOvernightAveragedRateObservationFn obsFn = ForwardOvernightAveragedRateObservationFn.DEFAULT;
    double accrualFactorTotal = 0.0d;
    double accruedRate = 0.0d;
    int indexLast = 5; // Fixing in the observation period are from 1 to 5 (inclusive)
    for (int i = 1; i <= indexLast; i++) {
      LocalDate startDate = CHF_TOIS.calculateEffectiveFromFixing(FIXING_DATES[i]);
      LocalDate endDate = CHF_TOIS.calculateMaturityFromEffective(startDate);
      double af = CHF_TOIS.getDayCount().yearFraction(startDate, endDate);
      accrualFactorTotal += af;
      accruedRate += FIXING_RATES[i] * af;
    }
    double rateExpected = accruedRate / accrualFactorTotal;
    double rateComputed = obsFn.rate(ro, DUMMY_ACCRUAL_START_DATE, DUMMY_ACCRUAL_END_DATE, mockProv);
    assertEquals(rateExpected, rateComputed, TOLERANCE_RATE);
  }

  /**
   * Test for the case where publication lag=0, effective offset=1 (CHF conventions) and no cutoff period. 
   * The arithmetic average coupons are used mainly in USD. This test is more for completeness than a real case.
   */
  @Test
  public void rateChfNoCutOffSensitivity() {
    PricingEnvironment mockEnv = mock(PricingEnvironment.class);
    for (int i = 0; i < FIXING_DATES.length; i++) {
      when(mockEnv.overnightIndexRate(CHF_TOIS, FIXING_DATES[i])).thenReturn(FIXING_RATES[i]);
      LocalDate fixingStartDate = CHF_TOIS.calculateEffectiveFromFixing(FIXING_DATES[i]);
      LocalDate fixingEndDate = CHF_TOIS.calculateMaturityFromEffective(fixingStartDate);
      OvernightRateSensitivity sensitivity = OvernightRateSensitivity.of(CHF_TOIS, CHF_TOIS.getCurrency(),
          FIXING_DATES[i], fixingEndDate, 1d);
      when(mockEnv.overnightIndexRateSensitivity(CHF_TOIS, FIXING_DATES[i])).thenReturn(sensitivity);
    }
    OvernightAveragedRateObservation ro =
        OvernightAveragedRateObservation.of(CHF_TOIS, FIXING_START_DATE, FIXING_END_DATE, 0);
    ForwardOvernightAveragedRateObservationFn obsFn = ForwardOvernightAveragedRateObservationFn.DEFAULT;
    PointSensitivityBuilder sensitivityBuilderComputed = obsFn.rateSensitivity(mockEnv, ro, DUMMY_ACCRUAL_START_DATE,
        DUMMY_ACCRUAL_END_DATE);
    PointSensitivities sensitivityComputed = sensitivityBuilderComputed.build().normalized();
    Double[] sensitivityExpected = computedSensitivityFD(ro, CHF_TOIS);
    assertEquals(sensitivityComputed.getSensitivities().size(), sensitivityExpected.length);
    for (int i = 0; i < sensitivityExpected.length; ++i) {
      assertEquals(sensitivityComputed.getSensitivities().get(i).getSensitivity(), sensitivityExpected[i], EPS_FD);
    }
  }

  /** Test for the case where publication lag=0, effective offset=0 (GBP conventions) and no cutoff period. 
    *   The arithmetic average coupons are used mainly in USD. This test is more for completeness than a real case. */
  @Test
  public void rateGbpNoCutOff() {
    RatesProvider mockProv = mock(RatesProvider.class);
    for (int i = 0; i < FIXING_DATES.length; i++) {
      when(mockProv.overnightIndexRate(GBP_SONIA, FIXING_DATES[i])).thenReturn(FIXING_RATES[i]);
    }
    OvernightAveragedRateObservation ro =
        OvernightAveragedRateObservation.of(GBP_SONIA, FIXING_START_DATE, FIXING_END_DATE, 0);
    ForwardOvernightAveragedRateObservationFn obsFn = ForwardOvernightAveragedRateObservationFn.DEFAULT;
    double accrualFactorTotal = 0.0d;
    double accruedRate = 0.0d;
    int indexLast = 5; // Fixing in the observation period are from 1 to 5 (inclusive)
    for (int i = 1; i <= indexLast; i++) {
      LocalDate startDate = FIXING_DATES[i]; // no effective lag
      LocalDate endDate = GBP_SONIA.calculateMaturityFromEffective(startDate);
      double af = GBP_SONIA.getDayCount().yearFraction(startDate, endDate);
      accrualFactorTotal += af;
      accruedRate += FIXING_RATES[i] * af;
    }
    double rateExpected = accruedRate / accrualFactorTotal;
    double rateComputed = obsFn.rate(ro, DUMMY_ACCRUAL_START_DATE, DUMMY_ACCRUAL_END_DATE, mockProv);
    assertEquals(rateExpected, rateComputed, TOLERANCE_RATE);
  }

  /** Test for the case where publication lag=0, effective offset=0 (GBP conventions) and no cutoff period. 
    *   The arithmetic average coupons are used mainly in USD. This test is more for completeness than a real case. */
  @Test
  public void rateGbpNoCutOffSensitivity() {
    PricingEnvironment mockEnv = mock(PricingEnvironment.class);
    for (int i = 0; i < FIXING_DATES.length; i++) {
      when(mockEnv.overnightIndexRate(GBP_SONIA, FIXING_DATES[i])).thenReturn(FIXING_RATES[i]);
      LocalDate fixingStartDate = GBP_SONIA.calculateEffectiveFromFixing(FIXING_DATES[i]);
      LocalDate fixingEndDate = GBP_SONIA.calculateMaturityFromEffective(fixingStartDate);
      OvernightRateSensitivity sensitivity = OvernightRateSensitivity.of(GBP_SONIA, GBP_SONIA.getCurrency(),
          FIXING_DATES[i], fixingEndDate, 1d);
      when(mockEnv.overnightIndexRateSensitivity(GBP_SONIA, FIXING_DATES[i])).thenReturn(sensitivity);
    }
    OvernightAveragedRateObservation ro =
        OvernightAveragedRateObservation.of(GBP_SONIA, FIXING_START_DATE, FIXING_END_DATE, 0);
    ForwardOvernightAveragedRateObservationFn obsFn = ForwardOvernightAveragedRateObservationFn.DEFAULT;
    PointSensitivityBuilder sensitivityBuilderComputed = obsFn.rateSensitivity(mockEnv, ro, DUMMY_ACCRUAL_START_DATE,
        DUMMY_ACCRUAL_END_DATE);
    PointSensitivities sensitivityComputed = sensitivityBuilderComputed.build().normalized();
    Double[] sensitivityExpected = computedSensitivityFD(ro, GBP_SONIA);
    assertEquals(sensitivityComputed.getSensitivities().size(), sensitivityExpected.length);
    for (int i = 0; i < sensitivityExpected.length; ++i) {
      assertEquals(sensitivityComputed.getSensitivities().get(i).getSensitivity(), sensitivityExpected[i], EPS_FD);
    }
  }

  private Double[] computedSensitivityFD(OvernightAveragedRateObservation ro, OvernightIndex index) {
    int nRates = FIXING_DATES.length;
    PricingEnvironment[] mockEnvUp = new PricingEnvironment[nRates];
    PricingEnvironment[] mockEnvDw = new PricingEnvironment[nRates];
    double[][] ratesUp = new double[nRates][];
    double[][] ratesDw = new double[nRates][];
    for (int i = 0; i < nRates; ++i) {
      mockEnvUp[i] = mock(PricingEnvironment.class);
      mockEnvDw[i] = mock(PricingEnvironment.class);
      ratesUp[i] = Arrays.copyOf(FIXING_RATES, nRates);
      ratesDw[i] = Arrays.copyOf(FIXING_RATES, nRates);
      ratesUp[i][i] += EPS_FD;
      ratesDw[i][i] -= EPS_FD;
    }
    for (int i = 0; i < nRates; i++) {
      for (int j = 0; j < nRates; ++j) {
        when(mockEnvUp[j].overnightIndexRate(index, FIXING_DATES[i])).thenReturn(ratesUp[j][i]);
        when(mockEnvDw[j].overnightIndexRate(index, FIXING_DATES[i])).thenReturn(ratesDw[j][i]);
      }
    }
    ForwardOvernightAveragedRateObservationFn obsFn = ForwardOvernightAveragedRateObservationFn.DEFAULT;
    List<Double> sensitivityExpected = new ArrayList<Double>();
    for (int i = 0; i < nRates; ++i) {
      double rateUp = obsFn.rate(mockEnvUp[i], ro, DUMMY_ACCRUAL_START_DATE, DUMMY_ACCRUAL_END_DATE);
      double rateDw = obsFn.rate(mockEnvDw[i], ro, DUMMY_ACCRUAL_START_DATE, DUMMY_ACCRUAL_END_DATE);
      double res = 0.5 * (rateUp - rateDw) / EPS_FD;
      if (Math.abs(res) > 1.0e-14) {
        sensitivityExpected.add(res);
      }
    }
    int size = sensitivityExpected.size();
    Double[] result = new Double[size];
    return sensitivityExpected.toArray(result);
  }
}<|MERGE_RESOLUTION|>--- conflicted
+++ resolved
@@ -22,14 +22,10 @@
 
 import com.opengamma.strata.basics.index.OvernightIndex;
 import com.opengamma.strata.finance.rate.OvernightAveragedRateObservation;
-<<<<<<< HEAD
-import com.opengamma.strata.pricer.PricingEnvironment;
+import com.opengamma.strata.pricer.RatesProvider;
 import com.opengamma.strata.pricer.sensitivity.OvernightRateSensitivity;
 import com.opengamma.strata.pricer.sensitivity.PointSensitivities;
 import com.opengamma.strata.pricer.sensitivity.PointSensitivityBuilder;
-=======
-import com.opengamma.strata.pricer.RatesProvider;
->>>>>>> bd6c9d2b
 
 /**
  * Test {@link ForwardOvernightAveragedRateObservationFn}.
@@ -79,20 +75,20 @@
    * no cutoff period. Note that all the rates are bumped here, i.e., all the rates are treated as forward rates.*/
   @Test
   public void rateFedFundNoCutOffSensitivity() {
-    PricingEnvironment mockEnv = mock(PricingEnvironment.class);
-    for (int i = 0; i < FIXING_DATES.length; i++) {
-      when(mockEnv.overnightIndexRate(USD_FED_FUND, FIXING_DATES[i])).thenReturn(FIXING_RATES[i]);
+    RatesProvider mockProv = mock(RatesProvider.class);
+    for (int i = 0; i < FIXING_DATES.length; i++) {
+      when(mockProv.overnightIndexRate(USD_FED_FUND, FIXING_DATES[i])).thenReturn(FIXING_RATES[i]);
       LocalDate fixingStartDate = USD_FED_FUND.calculateEffectiveFromFixing(FIXING_DATES[i]);
       LocalDate fixingEndDate = USD_FED_FUND.calculateMaturityFromEffective(fixingStartDate);
       OvernightRateSensitivity sensitivity = OvernightRateSensitivity.of(USD_FED_FUND, USD_FED_FUND.getCurrency(),
           FIXING_DATES[i], fixingEndDate, 1d);
-      when(mockEnv.overnightIndexRateSensitivity(USD_FED_FUND, FIXING_DATES[i])).thenReturn(sensitivity);
+      when(mockProv.overnightIndexRateSensitivity(USD_FED_FUND, FIXING_DATES[i])).thenReturn(sensitivity);
     }
     OvernightAveragedRateObservation ro = OvernightAveragedRateObservation.of(USD_FED_FUND, FIXING_START_DATE,
         FIXING_END_DATE, 0);
     ForwardOvernightAveragedRateObservationFn obsFn = ForwardOvernightAveragedRateObservationFn.DEFAULT;
-    PointSensitivityBuilder sensitivityBuilderComputed = obsFn.rateSensitivity(mockEnv, ro, DUMMY_ACCRUAL_START_DATE,
-        DUMMY_ACCRUAL_END_DATE);
+    PointSensitivityBuilder sensitivityBuilderComputed = obsFn.rateSensitivity(ro, DUMMY_ACCRUAL_START_DATE,
+        DUMMY_ACCRUAL_END_DATE, mockProv);
     PointSensitivities sensitivityComputed = sensitivityBuilderComputed.build().normalized();
     Double[] sensitivityExpected = computedSensitivityFD(ro, USD_FED_FUND);
     assertEquals(sensitivityComputed.getSensitivities().size(), sensitivityExpected.length);
@@ -135,21 +131,21 @@
    * Note that all the rates are bumped here, i.e., all the rates are treated as forward rates. */
   @Test
   public void rateFedFundSensitivity() {
-    PricingEnvironment mockEnv = mock(PricingEnvironment.class);
-    for (int i = 0; i < FIXING_DATES.length; i++) {
-      when(mockEnv.overnightIndexRate(USD_FED_FUND, FIXING_DATES[i])).thenReturn(FIXING_RATES[i]);
+    RatesProvider mockProv = mock(RatesProvider.class);
+    for (int i = 0; i < FIXING_DATES.length; i++) {
+      when(mockProv.overnightIndexRate(USD_FED_FUND, FIXING_DATES[i])).thenReturn(FIXING_RATES[i]);
       LocalDate fixingStartDate = USD_FED_FUND.calculateEffectiveFromFixing(FIXING_DATES[i]);
       LocalDate fixingEndDate = USD_FED_FUND.calculateMaturityFromEffective(fixingStartDate);
       OvernightRateSensitivity sensitivity = OvernightRateSensitivity.of(USD_FED_FUND, USD_FED_FUND.getCurrency(),
           FIXING_DATES[i], fixingEndDate, 1d);
-      when(mockEnv.overnightIndexRateSensitivity(USD_FED_FUND, FIXING_DATES[i])).thenReturn(sensitivity);
+      when(mockProv.overnightIndexRateSensitivity(USD_FED_FUND, FIXING_DATES[i])).thenReturn(sensitivity);
     }
     OvernightAveragedRateObservation ro =
         OvernightAveragedRateObservation.of(USD_FED_FUND, FIXING_START_DATE, FIXING_END_DATE, 2);
     ForwardOvernightAveragedRateObservationFn obsFn = ForwardOvernightAveragedRateObservationFn.DEFAULT;
 
-    PointSensitivityBuilder sensitivityBuilderComputed = obsFn.rateSensitivity(mockEnv, ro, DUMMY_ACCRUAL_START_DATE,
-        DUMMY_ACCRUAL_END_DATE);
+    PointSensitivityBuilder sensitivityBuilderComputed = obsFn.rateSensitivity(ro, DUMMY_ACCRUAL_START_DATE,
+        DUMMY_ACCRUAL_END_DATE, mockProv);
     PointSensitivities sensitivityComputed = sensitivityBuilderComputed.build().normalized();
     Double[] sensitivityExpected = computedSensitivityFD(ro, USD_FED_FUND);
     assertEquals(sensitivityComputed.getSensitivities().size(), sensitivityExpected.length);
@@ -192,20 +188,20 @@
    */
   @Test
   public void rateChfNoCutOffSensitivity() {
-    PricingEnvironment mockEnv = mock(PricingEnvironment.class);
-    for (int i = 0; i < FIXING_DATES.length; i++) {
-      when(mockEnv.overnightIndexRate(CHF_TOIS, FIXING_DATES[i])).thenReturn(FIXING_RATES[i]);
+    RatesProvider mockProv = mock(RatesProvider.class);
+    for (int i = 0; i < FIXING_DATES.length; i++) {
+      when(mockProv.overnightIndexRate(CHF_TOIS, FIXING_DATES[i])).thenReturn(FIXING_RATES[i]);
       LocalDate fixingStartDate = CHF_TOIS.calculateEffectiveFromFixing(FIXING_DATES[i]);
       LocalDate fixingEndDate = CHF_TOIS.calculateMaturityFromEffective(fixingStartDate);
       OvernightRateSensitivity sensitivity = OvernightRateSensitivity.of(CHF_TOIS, CHF_TOIS.getCurrency(),
           FIXING_DATES[i], fixingEndDate, 1d);
-      when(mockEnv.overnightIndexRateSensitivity(CHF_TOIS, FIXING_DATES[i])).thenReturn(sensitivity);
+      when(mockProv.overnightIndexRateSensitivity(CHF_TOIS, FIXING_DATES[i])).thenReturn(sensitivity);
     }
     OvernightAveragedRateObservation ro =
         OvernightAveragedRateObservation.of(CHF_TOIS, FIXING_START_DATE, FIXING_END_DATE, 0);
     ForwardOvernightAveragedRateObservationFn obsFn = ForwardOvernightAveragedRateObservationFn.DEFAULT;
-    PointSensitivityBuilder sensitivityBuilderComputed = obsFn.rateSensitivity(mockEnv, ro, DUMMY_ACCRUAL_START_DATE,
-        DUMMY_ACCRUAL_END_DATE);
+    PointSensitivityBuilder sensitivityBuilderComputed = obsFn.rateSensitivity(ro, DUMMY_ACCRUAL_START_DATE,
+        DUMMY_ACCRUAL_END_DATE, mockProv);
     PointSensitivities sensitivityComputed = sensitivityBuilderComputed.build().normalized();
     Double[] sensitivityExpected = computedSensitivityFD(ro, CHF_TOIS);
     assertEquals(sensitivityComputed.getSensitivities().size(), sensitivityExpected.length);
@@ -244,20 +240,20 @@
     *   The arithmetic average coupons are used mainly in USD. This test is more for completeness than a real case. */
   @Test
   public void rateGbpNoCutOffSensitivity() {
-    PricingEnvironment mockEnv = mock(PricingEnvironment.class);
-    for (int i = 0; i < FIXING_DATES.length; i++) {
-      when(mockEnv.overnightIndexRate(GBP_SONIA, FIXING_DATES[i])).thenReturn(FIXING_RATES[i]);
+    RatesProvider mockProv = mock(RatesProvider.class);
+    for (int i = 0; i < FIXING_DATES.length; i++) {
+      when(mockProv.overnightIndexRate(GBP_SONIA, FIXING_DATES[i])).thenReturn(FIXING_RATES[i]);
       LocalDate fixingStartDate = GBP_SONIA.calculateEffectiveFromFixing(FIXING_DATES[i]);
       LocalDate fixingEndDate = GBP_SONIA.calculateMaturityFromEffective(fixingStartDate);
       OvernightRateSensitivity sensitivity = OvernightRateSensitivity.of(GBP_SONIA, GBP_SONIA.getCurrency(),
           FIXING_DATES[i], fixingEndDate, 1d);
-      when(mockEnv.overnightIndexRateSensitivity(GBP_SONIA, FIXING_DATES[i])).thenReturn(sensitivity);
+      when(mockProv.overnightIndexRateSensitivity(GBP_SONIA, FIXING_DATES[i])).thenReturn(sensitivity);
     }
     OvernightAveragedRateObservation ro =
         OvernightAveragedRateObservation.of(GBP_SONIA, FIXING_START_DATE, FIXING_END_DATE, 0);
     ForwardOvernightAveragedRateObservationFn obsFn = ForwardOvernightAveragedRateObservationFn.DEFAULT;
-    PointSensitivityBuilder sensitivityBuilderComputed = obsFn.rateSensitivity(mockEnv, ro, DUMMY_ACCRUAL_START_DATE,
-        DUMMY_ACCRUAL_END_DATE);
+    PointSensitivityBuilder sensitivityBuilderComputed = obsFn.rateSensitivity(ro, DUMMY_ACCRUAL_START_DATE,
+        DUMMY_ACCRUAL_END_DATE, mockProv);
     PointSensitivities sensitivityComputed = sensitivityBuilderComputed.build().normalized();
     Double[] sensitivityExpected = computedSensitivityFD(ro, GBP_SONIA);
     assertEquals(sensitivityComputed.getSensitivities().size(), sensitivityExpected.length);
@@ -268,13 +264,13 @@
 
   private Double[] computedSensitivityFD(OvernightAveragedRateObservation ro, OvernightIndex index) {
     int nRates = FIXING_DATES.length;
-    PricingEnvironment[] mockEnvUp = new PricingEnvironment[nRates];
-    PricingEnvironment[] mockEnvDw = new PricingEnvironment[nRates];
+    RatesProvider[] mockProvUp = new RatesProvider[nRates];
+    RatesProvider[] mockProvDw = new RatesProvider[nRates];
     double[][] ratesUp = new double[nRates][];
     double[][] ratesDw = new double[nRates][];
     for (int i = 0; i < nRates; ++i) {
-      mockEnvUp[i] = mock(PricingEnvironment.class);
-      mockEnvDw[i] = mock(PricingEnvironment.class);
+      mockProvUp[i] = mock(RatesProvider.class);
+      mockProvDw[i] = mock(RatesProvider.class);
       ratesUp[i] = Arrays.copyOf(FIXING_RATES, nRates);
       ratesDw[i] = Arrays.copyOf(FIXING_RATES, nRates);
       ratesUp[i][i] += EPS_FD;
@@ -282,15 +278,15 @@
     }
     for (int i = 0; i < nRates; i++) {
       for (int j = 0; j < nRates; ++j) {
-        when(mockEnvUp[j].overnightIndexRate(index, FIXING_DATES[i])).thenReturn(ratesUp[j][i]);
-        when(mockEnvDw[j].overnightIndexRate(index, FIXING_DATES[i])).thenReturn(ratesDw[j][i]);
+        when(mockProvUp[j].overnightIndexRate(index, FIXING_DATES[i])).thenReturn(ratesUp[j][i]);
+        when(mockProvDw[j].overnightIndexRate(index, FIXING_DATES[i])).thenReturn(ratesDw[j][i]);
       }
     }
     ForwardOvernightAveragedRateObservationFn obsFn = ForwardOvernightAveragedRateObservationFn.DEFAULT;
     List<Double> sensitivityExpected = new ArrayList<Double>();
     for (int i = 0; i < nRates; ++i) {
-      double rateUp = obsFn.rate(mockEnvUp[i], ro, DUMMY_ACCRUAL_START_DATE, DUMMY_ACCRUAL_END_DATE);
-      double rateDw = obsFn.rate(mockEnvDw[i], ro, DUMMY_ACCRUAL_START_DATE, DUMMY_ACCRUAL_END_DATE);
+      double rateUp = obsFn.rate(ro, DUMMY_ACCRUAL_START_DATE, DUMMY_ACCRUAL_END_DATE, mockProvUp[i]);
+      double rateDw = obsFn.rate(ro, DUMMY_ACCRUAL_START_DATE, DUMMY_ACCRUAL_END_DATE, mockProvDw[i]);
       double res = 0.5 * (rateUp - rateDw) / EPS_FD;
       if (Math.abs(res) > 1.0e-14) {
         sensitivityExpected.add(res);

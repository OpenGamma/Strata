/**
 * Copyright (C) 2015 - present by OpenGamma Inc. and the OpenGamma group of companies
 *
 * Please see distribution for license.
 */
package com.opengamma.strata.pricer.impl.rate;

import static com.opengamma.strata.basics.index.OvernightIndices.CHF_TOIS;
import static com.opengamma.strata.basics.index.OvernightIndices.GBP_SONIA;
import static com.opengamma.strata.basics.index.OvernightIndices.USD_FED_FUND;
import static com.opengamma.strata.collect.TestHelper.assertThrows;
import static com.opengamma.strata.collect.TestHelper.date;
import static org.mockito.Mockito.mock;
import static org.mockito.Mockito.when;
import static org.testng.Assert.assertEquals;

import java.time.LocalDate;

import org.testng.annotations.Test;

import com.opengamma.strata.collect.timeseries.LocalDateDoubleTimeSeries;
import com.opengamma.strata.collect.timeseries.LocalDateDoubleTimeSeriesBuilder;
import com.opengamma.strata.finance.rate.OvernightCompoundedRateObservation;
<<<<<<< HEAD
import com.opengamma.strata.pricer.CurveSensitivityTestUtil;
import com.opengamma.strata.pricer.PricingEnvironment;
=======
import com.opengamma.strata.pricer.RatesProvider;
>>>>>>> bd6c9d2b
import com.opengamma.strata.pricer.PricingException;
import com.opengamma.strata.pricer.sensitivity.OvernightRateSensitivity;
import com.opengamma.strata.pricer.sensitivity.PointSensitivityBuilder;

/**
 * Test {@link ForwardOvernightCompoundedRateObservationFn}.
 */
public class ForwardOvernightCompoundedRateObservationFnTest {

  private static final LocalDate DUMMY_ACCRUAL_START_DATE = date(2015, 1, 1); // Accrual dates irrelevant for the rate
  private static final LocalDate DUMMY_ACCRUAL_END_DATE = date(2015, 1, 31); // Accrual dates irrelevant for the rate
  private static final LocalDate FIXING_START_DATE = date(2015, 1, 8);
  private static final LocalDate FIXING_END_DATE = date(2015, 1, 15); // 1w only to decrease data
  private static final LocalDate[] FIXING_DATES = new LocalDate[] {
      date(2015, 1, 7), date(2015, 1, 8), date(2015, 1, 9),
      date(2015, 1, 12), date(2015, 1, 13), date(2015, 1, 14), date(2015, 1, 15)};
  private static final double[] FIXING_RATES = {
      0.0012, 0.0023, 0.0034,
      0.0045, 0.0056, 0.0067, 0.0078};
  private static final double[] FORWARD_RATES = {
      0.0112, 0.0123, 0.0134,
      0.0145, 0.0156, 0.0167, 0.0178};

  private static final double TOLERANCE_RATE = 1.0E-10;
  private static final double EPS_FD = 1.0E-7;

  private static final ForwardOvernightCompoundedRateObservationFn OBS_FWD_ONCMP =
      ForwardOvernightCompoundedRateObservationFn.DEFAULT;

  /** No cutoff period and the period entirely forward. Test the forward part only. */
  @Test
  public void rateFedFundNoCutOffForward() { // publication=1, cutoff=0, effective offset=0, Forward
    LocalDate[] valuationDate = {date(2015, 1, 1), date(2015, 1, 8)};
    OvernightCompoundedRateObservation ro =
        OvernightCompoundedRateObservation.of(USD_FED_FUND, FIXING_START_DATE, FIXING_END_DATE, 0);
    RatesProvider mockProv = mock(RatesProvider.class);
    double rateCmp = 0.0123;
    when(mockProv.overnightIndexRatePeriod(USD_FED_FUND, FIXING_START_DATE, FIXING_END_DATE)).thenReturn(rateCmp);
    double rateExpected = rateCmp;
    for (int loopvaldate = 0; loopvaldate < 2; loopvaldate++) {
      when(mockProv.getValuationDate()).thenReturn(valuationDate[loopvaldate]);
      double rateComputed = OBS_FWD_ONCMP.rate(ro, DUMMY_ACCRUAL_START_DATE, DUMMY_ACCRUAL_END_DATE, mockProv);
      assertEquals(rateExpected, rateComputed, TOLERANCE_RATE);
    }
  }

  /** No cutoff period and the period entirely forward. Test the forward part only against FD approximation. */
  @Test
  public void rateFedFundNoCutOffForwardSensitivity() { // publication=1, cutoff=0, effective offset=0, Forward
    LocalDate[] valuationDate = {date(2015, 1, 1), date(2015, 1, 8)};
    OvernightCompoundedRateObservation ro =
        OvernightCompoundedRateObservation.of(USD_FED_FUND, FIXING_START_DATE, FIXING_END_DATE, 0);
    PricingEnvironment mockEnv = mock(PricingEnvironment.class);
    double rateCmp = 0.0123;
    when(mockEnv.overnightIndexRatePeriod(USD_FED_FUND, FIXING_START_DATE, FIXING_END_DATE)).thenReturn(rateCmp);
    PointSensitivityBuilder rateSensitivity = OvernightRateSensitivity.of(USD_FED_FUND, USD_FED_FUND.getCurrency(),
        FIXING_START_DATE, FIXING_END_DATE, 1.0);
    when(mockEnv.overnightIndexRatePeriodSensitivity(USD_FED_FUND, FIXING_START_DATE, FIXING_END_DATE)).thenReturn(
        rateSensitivity);
    PricingEnvironment mockEnvUp = mock(PricingEnvironment.class);
    when(mockEnvUp.overnightIndexRatePeriod(USD_FED_FUND, FIXING_START_DATE, FIXING_END_DATE)).thenReturn(
        rateCmp + EPS_FD);
    PricingEnvironment mockEnvDw = mock(PricingEnvironment.class);
    when(mockEnvDw.overnightIndexRatePeriod(USD_FED_FUND, FIXING_START_DATE, FIXING_END_DATE)).thenReturn(
        rateCmp - EPS_FD);

    for (int loopvaldate = 0; loopvaldate < 2; loopvaldate++) {
      when(mockEnv.getValuationDate()).thenReturn(valuationDate[loopvaldate]);
      when(mockEnvUp.getValuationDate()).thenReturn(valuationDate[loopvaldate]);
      when(mockEnvDw.getValuationDate()).thenReturn(valuationDate[loopvaldate]);
      double rateUp = OBS_FWD_ONCMP.rate(mockEnvUp, ro, DUMMY_ACCRUAL_START_DATE, DUMMY_ACCRUAL_END_DATE);
      double rateDw = OBS_FWD_ONCMP.rate(mockEnvDw, ro, DUMMY_ACCRUAL_START_DATE, DUMMY_ACCRUAL_END_DATE);
      double sensitivityExpected = 0.5 * (rateUp - rateDw) / EPS_FD;
      PointSensitivityBuilder sensitivityBuilderExpected = OvernightRateSensitivity.of(USD_FED_FUND,
          USD_FED_FUND.getCurrency(), FIXING_START_DATE, FIXING_END_DATE, sensitivityExpected);
      PointSensitivityBuilder sensitivityBuilderComputed = OBS_FWD_ONCMP.rateSensitivity(mockEnv, ro,
          DUMMY_ACCRUAL_START_DATE, DUMMY_ACCRUAL_END_DATE);
      CurveSensitivityTestUtil.assertMulticurveSensitivity(sensitivityBuilderComputed.build(),
          sensitivityBuilderExpected.build(), EPS_FD);
    }
  }

  /** Two days cutoff and the period is entirely forward. Test forward part plus cutoff specifics.
   * Almost all Overnight Compounding coupon (OIS) don't use cutoff period.*/
  @Test
  public void rateFedFund2CutOffForward() { // publication=1, cutoff=2, effective offset=0, Forward
    LocalDate[] valuationDate = {date(2015, 1, 1), date(2015, 1, 8) };
    OvernightCompoundedRateObservation ro =
        OvernightCompoundedRateObservation.of(USD_FED_FUND, FIXING_START_DATE, FIXING_END_DATE, 2);
    RatesProvider mockProv = mock(RatesProvider.class);
    for (int i = 0; i < FIXING_DATES.length; i++) {
      when(mockProv.overnightIndexRate(USD_FED_FUND, FIXING_DATES[i])).thenReturn(FORWARD_RATES[i]);
    }
    double investmentFactor = 1.0;
    double afNonCutoff = 0.0;
    for (int i = 1; i < 5; i++) {
      LocalDate endDate = USD_FED_FUND.calculateMaturityFromEffective(FIXING_DATES[i]);
      double af = USD_FED_FUND.getDayCount().yearFraction(FIXING_DATES[i], endDate);
      afNonCutoff += af;
      investmentFactor *= 1.0d + af * FORWARD_RATES[i];
    }
    double rateCmp = (investmentFactor - 1.0d) / afNonCutoff;
    when(mockProv.overnightIndexRatePeriod(USD_FED_FUND, FIXING_START_DATE,
        USD_FED_FUND.getFixingCalendar().previous(FIXING_END_DATE))).thenReturn(rateCmp);
    LocalDate fixingCutOff = FIXING_DATES[5];
    LocalDate endDate = USD_FED_FUND.calculateMaturityFromEffective(fixingCutOff);
    double afCutOff = USD_FED_FUND.getDayCount().yearFraction(fixingCutOff, endDate);
    double rateExpected = ((1.0 + rateCmp * afNonCutoff) * (1.0d + FORWARD_RATES[4] * afCutOff) - 1.0d)
        / (afNonCutoff + afCutOff);
    for (int loopvaldate = 0; loopvaldate < 2; loopvaldate++) {
      when(mockProv.getValuationDate()).thenReturn(valuationDate[loopvaldate]);
      double rateComputed = OBS_FWD_ONCMP.rate(ro, DUMMY_ACCRUAL_START_DATE, DUMMY_ACCRUAL_END_DATE, mockProv);
      assertEquals(rateExpected, rateComputed, TOLERANCE_RATE);
    }
  }

  /** Two days cutoff and the period is entirely forward. Test forward part plus cutoff specifics against FD.
   * Almost all Overnight Compounding coupon (OIS) don't use cutoff period.*/
  @Test
  public void rateFedFund2CutOffForwardSensitivity() { // publication=1, cutoff=2, effective offset=0, Forward
    LocalDate[] valuationDate = {date(2015, 1, 1), date(2015, 1, 8) };
    OvernightCompoundedRateObservation ro =
        OvernightCompoundedRateObservation.of(USD_FED_FUND, FIXING_START_DATE, FIXING_END_DATE, 2);
    PricingEnvironment mockEnv = mock(PricingEnvironment.class);
    int nFixings = FIXING_DATES.length;
    PricingEnvironment[] mockEnvUp = new PricingEnvironment[nFixings];
    PricingEnvironment[] mockEnvDw = new PricingEnvironment[nFixings];
    PricingEnvironment mockEnvPeriodUp = mock(PricingEnvironment.class);
    PricingEnvironment mockEnvPeriodDw = mock(PricingEnvironment.class);
    double[][] forwardRatesUp = new double[nFixings][nFixings];
    double[][] forwardRatesDw = new double[nFixings][nFixings];
    for (int i = 0; i < nFixings; i++) {
      mockEnvUp[i] = mock(PricingEnvironment.class);
      mockEnvDw[i] = mock(PricingEnvironment.class);
      for (int j = 0; j < nFixings; j++) {
        double rateForUp = i == j ? FORWARD_RATES[j] + EPS_FD : FORWARD_RATES[j];
        double rateForDw = i == j ? FORWARD_RATES[j] - EPS_FD : FORWARD_RATES[j];
        forwardRatesUp[i][j] = rateForUp;
        forwardRatesDw[i][j] = rateForDw;
      }
    }
    for (int i = 0; i < nFixings; i++) {
      when(mockEnv.overnightIndexRate(USD_FED_FUND, FIXING_DATES[i])).thenReturn(FORWARD_RATES[i]);
      when(mockEnvPeriodUp.overnightIndexRate(USD_FED_FUND, FIXING_DATES[i])).thenReturn(FORWARD_RATES[i]);
      when(mockEnvPeriodDw.overnightIndexRate(USD_FED_FUND, FIXING_DATES[i])).thenReturn(FORWARD_RATES[i]);
      LocalDate fixingStartDate = USD_FED_FUND.calculateEffectiveFromFixing(FIXING_DATES[i]);
      LocalDate fixingEndDate = USD_FED_FUND.calculateMaturityFromEffective(fixingStartDate);
      PointSensitivityBuilder rateSensitivity = OvernightRateSensitivity.of(USD_FED_FUND, USD_FED_FUND.getCurrency(),
          FIXING_DATES[i], fixingEndDate, 1.0);
      when(mockEnv.overnightIndexRateSensitivity(USD_FED_FUND, FIXING_DATES[i])).thenReturn(rateSensitivity);
      for (int j = 0; j < nFixings; ++j) {
        when(mockEnvUp[j].overnightIndexRate(USD_FED_FUND, FIXING_DATES[i])).thenReturn(forwardRatesUp[j][i]);
        when(mockEnvDw[j].overnightIndexRate(USD_FED_FUND, FIXING_DATES[i])).thenReturn(forwardRatesDw[j][i]);
      }
    }
    double investmentFactor = 1.0;
    double afNonCutoff = 0.0;
    for (int i = 1; i < 5; i++) {
      LocalDate endDate = USD_FED_FUND.calculateMaturityFromEffective(FIXING_DATES[i]);
      double af = USD_FED_FUND.getDayCount().yearFraction(FIXING_DATES[i], endDate);
      afNonCutoff += af;
      investmentFactor *= 1.0d + af * FORWARD_RATES[i];
    }
    double rateCmp = (investmentFactor - 1.0d) / afNonCutoff;
    when(mockEnv.overnightIndexRatePeriod(USD_FED_FUND, FIXING_START_DATE,
        USD_FED_FUND.getFixingCalendar().previous(FIXING_END_DATE))).thenReturn(rateCmp);
    when(mockEnvPeriodUp.overnightIndexRatePeriod(USD_FED_FUND, FIXING_START_DATE,
        USD_FED_FUND.getFixingCalendar().previous(FIXING_END_DATE))).thenReturn(rateCmp + EPS_FD);
    when(mockEnvPeriodDw.overnightIndexRatePeriod(USD_FED_FUND, FIXING_START_DATE,
        USD_FED_FUND.getFixingCalendar().previous(FIXING_END_DATE))).thenReturn(rateCmp - EPS_FD);
    PointSensitivityBuilder rateSensitivity = OvernightRateSensitivity.of(USD_FED_FUND, USD_FED_FUND.getCurrency(),
        FIXING_START_DATE, USD_FED_FUND.getFixingCalendar().previous(FIXING_END_DATE), 1.0);
    when(mockEnv.overnightIndexRatePeriodSensitivity(USD_FED_FUND, FIXING_START_DATE,
        USD_FED_FUND.getFixingCalendar().previous(FIXING_END_DATE))).thenReturn(rateSensitivity);
    for (int i = 0; i < nFixings; ++i) {
      when(mockEnvUp[i].overnightIndexRatePeriod(USD_FED_FUND, FIXING_START_DATE,
          USD_FED_FUND.getFixingCalendar().previous(FIXING_END_DATE))).thenReturn(rateCmp);
      when(mockEnvDw[i].overnightIndexRatePeriod(USD_FED_FUND, FIXING_START_DATE,
          USD_FED_FUND.getFixingCalendar().previous(FIXING_END_DATE))).thenReturn(rateCmp);
    }

    for (int loopvaldate = 0; loopvaldate < 2; loopvaldate++) {
      when(mockEnv.getValuationDate()).thenReturn(valuationDate[loopvaldate]);
      when(mockEnvPeriodUp.getValuationDate()).thenReturn(valuationDate[loopvaldate]);
      when(mockEnvPeriodDw.getValuationDate()).thenReturn(valuationDate[loopvaldate]);
      PointSensitivityBuilder sensitivityBuilderExpected1 = PointSensitivityBuilder.none();
      for (int i = 0; i < nFixings; ++i) {
        when(mockEnvUp[i].getValuationDate()).thenReturn(valuationDate[loopvaldate]);
        when(mockEnvDw[i].getValuationDate()).thenReturn(valuationDate[loopvaldate]);
        double rateUp = OBS_FWD_ONCMP.rate(mockEnvUp[i], ro, DUMMY_ACCRUAL_START_DATE, DUMMY_ACCRUAL_END_DATE);
        double rateDw = OBS_FWD_ONCMP.rate(mockEnvDw[i], ro, DUMMY_ACCRUAL_START_DATE, DUMMY_ACCRUAL_END_DATE);
        double cutoffSensitivity = 0.5 * (rateUp - rateDw) / EPS_FD; // [4] is nonzero 
        LocalDate fixingStartDate = USD_FED_FUND.calculateEffectiveFromFixing(FIXING_DATES[i]);
        LocalDate fixingEndDate = USD_FED_FUND.calculateMaturityFromEffective(fixingStartDate);
        sensitivityBuilderExpected1 = cutoffSensitivity == 0.0 ? sensitivityBuilderExpected1
            : sensitivityBuilderExpected1.combinedWith(OvernightRateSensitivity.of(USD_FED_FUND,
                USD_FED_FUND.getCurrency(), FIXING_DATES[i], fixingEndDate, cutoffSensitivity));
      }
      double ratePeriodUp = OBS_FWD_ONCMP.rate(mockEnvPeriodUp, ro, DUMMY_ACCRUAL_START_DATE, DUMMY_ACCRUAL_END_DATE);
      double ratePeriodDw = OBS_FWD_ONCMP.rate(mockEnvPeriodDw, ro, DUMMY_ACCRUAL_START_DATE, DUMMY_ACCRUAL_END_DATE);
      double periodSensitivity = 0.5 * (ratePeriodUp - ratePeriodDw) / EPS_FD;
      PointSensitivityBuilder sensitivityBuilderExpected2 = OvernightRateSensitivity.of(USD_FED_FUND,
          USD_FED_FUND.getCurrency(), FIXING_START_DATE, USD_FED_FUND.getFixingCalendar().previous(FIXING_END_DATE),
          periodSensitivity);
      PointSensitivityBuilder sensitivityBuilderExpected = sensitivityBuilderExpected1
          .combinedWith(sensitivityBuilderExpected2);
      PointSensitivityBuilder sensitivityBuilderComputed = OBS_FWD_ONCMP.rateSensitivity(mockEnv, ro,
          DUMMY_ACCRUAL_START_DATE, DUMMY_ACCRUAL_END_DATE);
      CurveSensitivityTestUtil.assertMulticurveSensitivity(sensitivityBuilderComputed.build(),
          sensitivityBuilderExpected.build(), EPS_FD);
    }
  }

  /** No cutoff and one already fixed ON rate. Test the already fixed portion with only one fixed ON rate.*/
  @Test
  public void rateFedFund0CutOffValuation1() {
    // publication=1, cutoff=0, effective offset=0, TS: Fixing 1
    LocalDate[] valuationDate = {date(2015, 1, 9), date(2015, 1, 12) };
    OvernightCompoundedRateObservation ro =
        OvernightCompoundedRateObservation.of(USD_FED_FUND, FIXING_START_DATE, FIXING_END_DATE, 0);
    LocalDateDoubleTimeSeriesBuilder tsb = LocalDateDoubleTimeSeries.builder();
    for (int i = 0; i < 2; i++) {
      tsb.put(FIXING_DATES[i], FIXING_RATES[i]);
    }
    RatesProvider mockProv = mock(RatesProvider.class);
    when(mockProv.timeSeries(USD_FED_FUND)).thenReturn(tsb.build());
    for (int i = 0; i < 2; i++) {
      when(mockProv.overnightIndexRate(USD_FED_FUND, FIXING_DATES[i])).thenReturn(FIXING_RATES[i]);
    }
    for (int i = 2; i < FIXING_DATES.length; i++) {
      when(mockProv.overnightIndexRate(USD_FED_FUND, FIXING_DATES[i])).thenReturn(FORWARD_RATES[i]);
    }
    LocalDate fixingknown = FIXING_DATES[1];
    LocalDate endDateKnown = USD_FED_FUND.calculateMaturityFromEffective(fixingknown);
    double afKnown = USD_FED_FUND.getDayCount().yearFraction(fixingknown, endDateKnown);
    double investmentFactor = 1.0;
    double afNoCutoff = 0.0;
    for (int i = 2; i < 6; i++) {
      LocalDate endDate = USD_FED_FUND.calculateMaturityFromEffective(FIXING_DATES[i]);
      double af = USD_FED_FUND.getDayCount().yearFraction(FIXING_DATES[i], endDate);
      afNoCutoff += af;
      investmentFactor *= 1.0d + af * FORWARD_RATES[i];
    }
    double rateCmp = (investmentFactor - 1.0d) / afNoCutoff;
    when(mockProv.overnightIndexRatePeriod(USD_FED_FUND, USD_FED_FUND.getFixingCalendar().next(FIXING_START_DATE),
        FIXING_END_DATE)).thenReturn(rateCmp);
    double rateExpected = ((1.0d + FIXING_RATES[1] * afKnown) * (1.0 + rateCmp * afNoCutoff) - 1.0d)
        / (afKnown + afNoCutoff);
    for (int loopvaldate = 0; loopvaldate < 2; loopvaldate++) {
      when(mockProv.getValuationDate()).thenReturn(valuationDate[loopvaldate]);
      double rateComputed = OBS_FWD_ONCMP.rate(ro, DUMMY_ACCRUAL_START_DATE, DUMMY_ACCRUAL_END_DATE, mockProv);
      assertEquals(rateExpected, rateComputed, TOLERANCE_RATE);
    }
  }

  /** No cutoff and one already fixed ON rate. Test the already fixed portion with only one fixed ON rate against FD.*/
  @Test
  public void rateFedFund0CutOffValuation1Sensitivity() {
    // publication=1, cutoff=0, effective offset=0, TS: Fixing 1
    LocalDate[] valuationDate = {date(2015, 1, 9), date(2015, 1, 12)};
    OvernightCompoundedRateObservation ro =
        OvernightCompoundedRateObservation.of(USD_FED_FUND, FIXING_START_DATE, FIXING_END_DATE, 0);
    LocalDateDoubleTimeSeriesBuilder tsb = LocalDateDoubleTimeSeries.builder();
    for (int i = 0; i < 2; i++) {
      tsb.put(FIXING_DATES[i], FIXING_RATES[i]);
    }
    PricingEnvironment mockEnv = mock(PricingEnvironment.class);
    when(mockEnv.timeSeries(USD_FED_FUND)).thenReturn(tsb.build());
    PricingEnvironment mockEnvUp = mock(PricingEnvironment.class);
    PricingEnvironment mockEnvDw = mock(PricingEnvironment.class);
    when(mockEnvUp.timeSeries(USD_FED_FUND)).thenReturn(tsb.build());
    when(mockEnvDw.timeSeries(USD_FED_FUND)).thenReturn(tsb.build());
    double investmentFactor = 1.0;
    double afNoCutoff = 0.0;
    for (int i = 2; i < 6; i++) {
      LocalDate endDate = USD_FED_FUND.calculateMaturityFromEffective(FIXING_DATES[i]);
      double af = USD_FED_FUND.getDayCount().yearFraction(FIXING_DATES[i], endDate);
      afNoCutoff += af;
      investmentFactor *= 1.0d + af * FORWARD_RATES[i];
    }
    double rateCmp = (investmentFactor - 1.0d) / afNoCutoff;
    when(mockEnv.overnightIndexRatePeriod(USD_FED_FUND, USD_FED_FUND.getFixingCalendar().next(FIXING_START_DATE),
        FIXING_END_DATE)).thenReturn(rateCmp);
    when(mockEnvUp.overnightIndexRatePeriod(USD_FED_FUND, USD_FED_FUND.getFixingCalendar().next(FIXING_START_DATE),
        FIXING_END_DATE)).thenReturn(rateCmp + EPS_FD);
    when(mockEnvDw.overnightIndexRatePeriod(USD_FED_FUND, USD_FED_FUND.getFixingCalendar().next(FIXING_START_DATE),
        FIXING_END_DATE)).thenReturn(rateCmp - EPS_FD);
    PointSensitivityBuilder periodSensitivity = OvernightRateSensitivity.of(USD_FED_FUND, USD_FED_FUND.getCurrency(),
        USD_FED_FUND.getFixingCalendar().next(FIXING_START_DATE), FIXING_END_DATE, 1.0d);
    when(mockEnv.overnightIndexRatePeriodSensitivity(USD_FED_FUND, USD_FED_FUND.getFixingCalendar().next(FIXING_START_DATE),
        FIXING_END_DATE)).thenReturn(periodSensitivity);
    for (int loopvaldate = 0; loopvaldate < 2; loopvaldate++) {
      when(mockEnv.getValuationDate()).thenReturn(valuationDate[loopvaldate]);
      when(mockEnvUp.getValuationDate()).thenReturn(valuationDate[loopvaldate]);
      when(mockEnvDw.getValuationDate()).thenReturn(valuationDate[loopvaldate]);
      double rateUp = OBS_FWD_ONCMP.rate(mockEnvUp, ro, DUMMY_ACCRUAL_START_DATE, DUMMY_ACCRUAL_END_DATE);
      double rateDw = OBS_FWD_ONCMP.rate(mockEnvDw, ro, DUMMY_ACCRUAL_START_DATE, DUMMY_ACCRUAL_END_DATE);
      double sensitivityExpected = 0.5 * (rateUp - rateDw) / EPS_FD;
      PointSensitivityBuilder sensitivityBuilderExpected = OvernightRateSensitivity.of(USD_FED_FUND,
          USD_FED_FUND.getCurrency(), USD_FED_FUND.getFixingCalendar().next(FIXING_START_DATE), FIXING_END_DATE,
          sensitivityExpected);
      PointSensitivityBuilder sensitivityBuilderComputed = OBS_FWD_ONCMP.rateSensitivity(mockEnv, ro,
          DUMMY_ACCRUAL_START_DATE, DUMMY_ACCRUAL_END_DATE);
      CurveSensitivityTestUtil.assertMulticurveSensitivity(sensitivityBuilderComputed.build(),
          sensitivityBuilderExpected.build(), EPS_FD);
    }
  }

  /** No cutoff period and two already fixed ON rate. ON index is SONIA. */
  @Test
  public void rateSonia0CutOffValuation2() {
    // publication=0, cutoff=0, effective offset=0, TS: Fixing 2
    LocalDate[] valuationDate = {date(2015, 1, 9), date(2015, 1, 12)};
    OvernightCompoundedRateObservation ro =
        OvernightCompoundedRateObservation.of(GBP_SONIA, FIXING_START_DATE, FIXING_END_DATE, 0);
    LocalDateDoubleTimeSeriesBuilder tsb = LocalDateDoubleTimeSeries.builder();
    int lastFixing = 3;
    for (int i = 0; i < lastFixing; i++) {
      tsb.put(FIXING_DATES[i], FIXING_RATES[i]);
    }
    RatesProvider mockProv = mock(RatesProvider.class);
    when(mockProv.timeSeries(GBP_SONIA)).thenReturn(tsb.build());
    for (int i = 0; i < lastFixing; i++) {
      when(mockProv.overnightIndexRate(GBP_SONIA, FIXING_DATES[i])).thenReturn(FIXING_RATES[i]);
    }
    for (int i = lastFixing; i < FIXING_DATES.length; i++) {
      when(mockProv.overnightIndexRate(GBP_SONIA, FIXING_DATES[i])).thenReturn(FORWARD_RATES[i]);
    }
    double afKnown = 0.0d;
    double investmentFactorKnown = 1.0d;
    for (int i = 0; i < lastFixing - 1; i++) {
      LocalDate fixingknown = FIXING_DATES[i + 1];
      LocalDate endDateKnown = GBP_SONIA.calculateMaturityFromEffective(fixingknown);
      double af = GBP_SONIA.getDayCount().yearFraction(fixingknown, endDateKnown);
      afKnown += af;
      investmentFactorKnown *= 1.0d + FIXING_RATES[i + 1] * af;
    }
    double afNoCutoff = 0.0d;
    double investmentFactorNoCutoff = 1.0d;
    for (int i = lastFixing; i < 6; i++) {
      LocalDate endDate = GBP_SONIA.calculateMaturityFromEffective(FIXING_DATES[i]);
      double af = GBP_SONIA.getDayCount().yearFraction(FIXING_DATES[i], endDate);
      afNoCutoff += af;
      investmentFactorNoCutoff *= 1.0d + af * FORWARD_RATES[i];
    }
    double rateCmp = (investmentFactorNoCutoff - 1.0d) / afNoCutoff;
    when(mockProv.overnightIndexRatePeriod(GBP_SONIA, FIXING_DATES[lastFixing],
        FIXING_DATES[6])).thenReturn(rateCmp);
    double rateExpected = (investmentFactorKnown * (1.0 + rateCmp * afNoCutoff) - 1.0d)
        / (afKnown + afNoCutoff);
    for (int loopvaldate = 0; loopvaldate < 2; loopvaldate++) {
      when(mockProv.getValuationDate()).thenReturn(valuationDate[loopvaldate]);
      double rateComputed = OBS_FWD_ONCMP.rate(ro, DUMMY_ACCRUAL_START_DATE, DUMMY_ACCRUAL_END_DATE, mockProv);
      assertEquals(rateExpected, rateComputed, TOLERANCE_RATE);
    }
  }

  /** Test rate sensitivity against FD approximation. 
   * No cutoff period and two already fixed ON rate. ON index is SONIA. */
  @Test
  public void rateSonia0CutOffValuation2Sensitivity() {
    // publication=0, cutoff=0, effective offset=0, TS: Fixing 2
    LocalDate[] valuationDate = {date(2015, 1, 9), date(2015, 1, 12) };
    OvernightCompoundedRateObservation ro =
        OvernightCompoundedRateObservation.of(GBP_SONIA, FIXING_START_DATE, FIXING_END_DATE, 0);
    LocalDateDoubleTimeSeriesBuilder tsb = LocalDateDoubleTimeSeries.builder();
    int lastFixing = 3;
    for (int i = 0; i < lastFixing; i++) {
      tsb.put(FIXING_DATES[i], FIXING_RATES[i]);
    }
    PricingEnvironment mockEnv = mock(PricingEnvironment.class);
    when(mockEnv.timeSeries(GBP_SONIA)).thenReturn(tsb.build());
    PricingEnvironment mockEnvUp = mock(PricingEnvironment.class);
    PricingEnvironment mockEnvDw = mock(PricingEnvironment.class);
    when(mockEnvUp.timeSeries(GBP_SONIA)).thenReturn(tsb.build());
    when(mockEnvDw.timeSeries(GBP_SONIA)).thenReturn(tsb.build());
    double afNoCutoff = 0.0d;
    double investmentFactorNoCutoff = 1.0d;
    for (int i = lastFixing; i < 6; i++) {
      LocalDate endDate = GBP_SONIA.calculateMaturityFromEffective(FIXING_DATES[i]);
      double af = GBP_SONIA.getDayCount().yearFraction(FIXING_DATES[i], endDate);
      afNoCutoff += af;
      investmentFactorNoCutoff *= 1.0d + af * FORWARD_RATES[i];
    }
    double rateCmp = (investmentFactorNoCutoff - 1.0d) / afNoCutoff;
    when(mockEnv.overnightIndexRatePeriod(GBP_SONIA, FIXING_DATES[lastFixing],
        FIXING_DATES[6])).thenReturn(rateCmp);
    when(mockEnvUp.overnightIndexRatePeriod(GBP_SONIA, FIXING_DATES[lastFixing],
        FIXING_DATES[6])).thenReturn(rateCmp + EPS_FD);
    when(mockEnvDw.overnightIndexRatePeriod(GBP_SONIA, FIXING_DATES[lastFixing],
        FIXING_DATES[6])).thenReturn(rateCmp - EPS_FD);
    OvernightRateSensitivity periodSensitivity = OvernightRateSensitivity.of(GBP_SONIA, GBP_SONIA.getCurrency(),
        FIXING_DATES[lastFixing], FIXING_DATES[6], 1.0d);
    when(mockEnv.overnightIndexRatePeriodSensitivity(GBP_SONIA, FIXING_DATES[lastFixing],
        FIXING_DATES[6])).thenReturn(periodSensitivity);
    for (int loopvaldate = 0; loopvaldate < 2; loopvaldate++) {
      when(mockEnv.getValuationDate()).thenReturn(valuationDate[loopvaldate]);
      when(mockEnvUp.getValuationDate()).thenReturn(valuationDate[loopvaldate]);
      when(mockEnvDw.getValuationDate()).thenReturn(valuationDate[loopvaldate]);
      double rateUp = OBS_FWD_ONCMP.rate(mockEnvUp, ro, DUMMY_ACCRUAL_START_DATE, DUMMY_ACCRUAL_END_DATE);
      double rateDw = OBS_FWD_ONCMP.rate(mockEnvDw, ro, DUMMY_ACCRUAL_START_DATE, DUMMY_ACCRUAL_END_DATE);
      double sensitivityExpected = 0.5 * (rateUp - rateDw) / EPS_FD;
      OvernightRateSensitivity sensitivityBuilderExpected = OvernightRateSensitivity.of(GBP_SONIA,
          GBP_SONIA.getCurrency(), FIXING_DATES[lastFixing], FIXING_DATES[6], sensitivityExpected);
      PointSensitivityBuilder sensitivityBuilderComputed = OBS_FWD_ONCMP.rateSensitivity(mockEnv, ro,
          DUMMY_ACCRUAL_START_DATE, DUMMY_ACCRUAL_END_DATE);
      CurveSensitivityTestUtil.assertMulticurveSensitivity(sensitivityBuilderComputed.build(),
          sensitivityBuilderExpected.build(), EPS_FD);
    }
  }

  /** No cutoff period and two already fixed ON rate. ON index is TOIS (with a effective offset of 1; TN rate). */
  @Test
  public void rateTois0CutOffValuation2() {
    // publication=0, cutoff=0, effective offset=1, TS: Fixing 2
    LocalDate[] valuationDate = {date(2015, 1, 9), date(2015, 1, 12)};
    OvernightCompoundedRateObservation ro =
        OvernightCompoundedRateObservation.of(CHF_TOIS, FIXING_START_DATE, FIXING_END_DATE, 0);
    LocalDateDoubleTimeSeriesBuilder tsb = LocalDateDoubleTimeSeries.builder();
    int lastFixing = 3;
    for (int i = 0; i < lastFixing; i++) {
      tsb.put(FIXING_DATES[i], FIXING_RATES[i]);
    }
    RatesProvider mockProv = mock(RatesProvider.class);
    when(mockProv.timeSeries(CHF_TOIS)).thenReturn(tsb.build());
    for (int i = 0; i < lastFixing; i++) {
      when(mockProv.overnightIndexRate(CHF_TOIS, FIXING_DATES[i])).thenReturn(FIXING_RATES[i]);
    }
    for (int i = lastFixing; i < FIXING_DATES.length; i++) {
      when(mockProv.overnightIndexRate(CHF_TOIS, FIXING_DATES[i])).thenReturn(FORWARD_RATES[i]);
    }
    double afKnown = 0.0d;
    double investmentFactorKnown = 1.0d;
    for (int i = 1; i < lastFixing; i++) {
      LocalDate fixingknown = FIXING_DATES[i];
      LocalDate startDateKnown = CHF_TOIS.calculateEffectiveFromFixing(fixingknown);
      LocalDate endDateKnown = CHF_TOIS.calculateMaturityFromEffective(startDateKnown);
      double af = CHF_TOIS.getDayCount().yearFraction(startDateKnown, endDateKnown);
      afKnown += af;
      investmentFactorKnown *= 1.0d + af * FIXING_RATES[i];
    }
    double afNoCutoff = 0.0d;
    double investmentFactorNoCutoff = 1.0d;
    for (int i = lastFixing; i < 6; i++) {
      LocalDate fixing = FIXING_DATES[i];
      LocalDate startDate = CHF_TOIS.calculateEffectiveFromFixing(fixing);
      LocalDate endDate = CHF_TOIS.calculateMaturityFromEffective(startDate);
      double af = CHF_TOIS.getDayCount().yearFraction(startDate, endDate);
      afNoCutoff += af;
      investmentFactorNoCutoff *= 1.0d + af * FORWARD_RATES[i];
    }
    double rateCmp = (investmentFactorNoCutoff - 1.0d) / afNoCutoff;
    when(mockProv.overnightIndexRatePeriod(CHF_TOIS, CHF_TOIS.calculateEffectiveFromFixing(FIXING_DATES[lastFixing]),
        CHF_TOIS.calculateMaturityFromEffective(CHF_TOIS.calculateEffectiveFromFixing(FIXING_DATES[5])))).thenReturn(rateCmp);
    double rateExpected = (investmentFactorKnown * (1.0 + rateCmp * afNoCutoff) - 1.0d)
        / (afKnown + afNoCutoff);
    for (int loopvaldate = 0; loopvaldate < 2; loopvaldate++) {
      when(mockProv.getValuationDate()).thenReturn(valuationDate[loopvaldate]);
      double rateComputed = OBS_FWD_ONCMP.rate(ro, DUMMY_ACCRUAL_START_DATE, DUMMY_ACCRUAL_END_DATE, mockProv);
      assertEquals(rateExpected, rateComputed, TOLERANCE_RATE);
    }
  }

  /** Test rate sensitivity against FD approximation. 
   * No cutoff period and two already fixed ON rate. ON index is TOIS (with a effective offset of 1; TN rate). */
  @Test
  public void rateTois0CutOffValuation2Sensitivity() {
    // publication=0, cutoff=0, effective offset=1, TS: Fixing 2
    LocalDate[] valuationDate = {date(2015, 1, 9), date(2015, 1, 12) };
    OvernightCompoundedRateObservation ro =
        OvernightCompoundedRateObservation.of(CHF_TOIS, FIXING_START_DATE, FIXING_END_DATE, 0);
    LocalDateDoubleTimeSeriesBuilder tsb = LocalDateDoubleTimeSeries.builder();
    int lastFixing = 3;
    for (int i = 0; i < lastFixing; i++) {
      tsb.put(FIXING_DATES[i], FIXING_RATES[i]);
    }
    PricingEnvironment mockEnv = mock(PricingEnvironment.class);
    when(mockEnv.timeSeries(CHF_TOIS)).thenReturn(tsb.build());
    PricingEnvironment mockEnvUp = mock(PricingEnvironment.class);
    PricingEnvironment mockEnvDw = mock(PricingEnvironment.class);
    when(mockEnvUp.timeSeries(CHF_TOIS)).thenReturn(tsb.build());
    when(mockEnvDw.timeSeries(CHF_TOIS)).thenReturn(tsb.build());
    double afNoCutoff = 0.0d;
    double investmentFactorNoCutoff = 1.0d;
    for (int i = lastFixing; i < 6; i++) {
      LocalDate fixing = FIXING_DATES[i];
      LocalDate startDate = CHF_TOIS.calculateEffectiveFromFixing(fixing);
      LocalDate endDate = CHF_TOIS.calculateMaturityFromEffective(startDate);
      double af = CHF_TOIS.getDayCount().yearFraction(startDate, endDate);
      afNoCutoff += af;
      investmentFactorNoCutoff *= 1.0d + af * FORWARD_RATES[i];
    }
    double rateCmp = (investmentFactorNoCutoff - 1.0d) / afNoCutoff;
    when(mockEnv.overnightIndexRatePeriod(CHF_TOIS, CHF_TOIS.calculateEffectiveFromFixing(FIXING_DATES[lastFixing]),
        CHF_TOIS.calculateMaturityFromEffective(CHF_TOIS.calculateEffectiveFromFixing(FIXING_DATES[5])))).thenReturn(
        rateCmp);
    when(mockEnvUp.overnightIndexRatePeriod(CHF_TOIS, CHF_TOIS.calculateEffectiveFromFixing(FIXING_DATES[lastFixing]),
        CHF_TOIS.calculateMaturityFromEffective(CHF_TOIS.calculateEffectiveFromFixing(FIXING_DATES[5])))).thenReturn(
        rateCmp + EPS_FD);
    when(mockEnvDw.overnightIndexRatePeriod(CHF_TOIS, CHF_TOIS.calculateEffectiveFromFixing(FIXING_DATES[lastFixing]),
        CHF_TOIS.calculateMaturityFromEffective(CHF_TOIS.calculateEffectiveFromFixing(FIXING_DATES[5])))).thenReturn(
        rateCmp - EPS_FD);
    OvernightRateSensitivity periodSensitivity = OvernightRateSensitivity.of(CHF_TOIS, CHF_TOIS.getCurrency(),
        CHF_TOIS.calculateEffectiveFromFixing(FIXING_DATES[lastFixing]),
        CHF_TOIS.calculateMaturityFromEffective(CHF_TOIS.calculateEffectiveFromFixing(FIXING_DATES[5])), 1.0d);
    when(mockEnv.overnightIndexRatePeriodSensitivity(CHF_TOIS,
            CHF_TOIS.calculateEffectiveFromFixing(FIXING_DATES[lastFixing]),
            CHF_TOIS.calculateMaturityFromEffective(CHF_TOIS.calculateEffectiveFromFixing(FIXING_DATES[5]))))
        .thenReturn(periodSensitivity);
    for (int loopvaldate = 0; loopvaldate < 2; loopvaldate++) {
      when(mockEnv.getValuationDate()).thenReturn(valuationDate[loopvaldate]);
      when(mockEnvUp.getValuationDate()).thenReturn(valuationDate[loopvaldate]);
      when(mockEnvDw.getValuationDate()).thenReturn(valuationDate[loopvaldate]);
      double rateUp = OBS_FWD_ONCMP.rate(mockEnvUp, ro, DUMMY_ACCRUAL_START_DATE, DUMMY_ACCRUAL_END_DATE);
      double rateDw = OBS_FWD_ONCMP.rate(mockEnvDw, ro, DUMMY_ACCRUAL_START_DATE, DUMMY_ACCRUAL_END_DATE);
      double sensitivityExpected = 0.5 * (rateUp - rateDw) / EPS_FD;
      OvernightRateSensitivity sensitivityBuilderExpected = OvernightRateSensitivity.of(CHF_TOIS,
          CHF_TOIS.getCurrency(), CHF_TOIS.calculateEffectiveFromFixing(FIXING_DATES[lastFixing]),
          CHF_TOIS.calculateMaturityFromEffective(CHF_TOIS.calculateEffectiveFromFixing(FIXING_DATES[5])),
          sensitivityExpected);
      PointSensitivityBuilder sensitivityBuilderComputed = OBS_FWD_ONCMP.rateSensitivity(mockEnv, ro,
          DUMMY_ACCRUAL_START_DATE, DUMMY_ACCRUAL_END_DATE);
      CurveSensitivityTestUtil.assertMulticurveSensitivity(sensitivityBuilderComputed.build(),
          sensitivityBuilderExpected.build(), EPS_FD);
    }
  }

  /** No cutoff and two already fixed ON rate. ON index is Fed Fund. */
  @Test
  public void rateFedFund0CutOffValuation2() {
    // publication=1, cutoff=0, effective offset=0, TS: Fixing 2
    LocalDate[] valuationDate = {date(2015, 1, 12), date(2015, 1, 13)};
    OvernightCompoundedRateObservation ro =
        OvernightCompoundedRateObservation.of(USD_FED_FUND, FIXING_START_DATE, FIXING_END_DATE, 0);
    LocalDateDoubleTimeSeriesBuilder tsb = LocalDateDoubleTimeSeries.builder();
    int lastFixing = 3;
    for (int i = 0; i < lastFixing; i++) {
      tsb.put(FIXING_DATES[i], FIXING_RATES[i]);
    }
    RatesProvider mockProv = mock(RatesProvider.class);
    when(mockProv.timeSeries(USD_FED_FUND)).thenReturn(tsb.build());
    for (int i = 0; i < lastFixing; i++) {
      when(mockProv.overnightIndexRate(USD_FED_FUND, FIXING_DATES[i])).thenReturn(FIXING_RATES[i]);
    }
    for (int i = lastFixing; i < FIXING_DATES.length; i++) {
      when(mockProv.overnightIndexRate(USD_FED_FUND, FIXING_DATES[i])).thenReturn(FORWARD_RATES[i]);
    }
    double afKnown = 0.0d;
    double investmentFactorKnown = 1.0d;
    for (int i = 0; i < lastFixing - 1; i++) {
      LocalDate fixingknown = FIXING_DATES[i + 1];
      LocalDate endDateKnown = USD_FED_FUND.calculateMaturityFromEffective(fixingknown);
      double af = USD_FED_FUND.getDayCount().yearFraction(fixingknown, endDateKnown);
      afKnown += af;
      investmentFactorKnown *= 1.0d + FIXING_RATES[i + 1] * af;
    }
    double investmentFactor = 1.0;
    double afNoCutoff = 0.0;
    for (int i = lastFixing; i < 6; i++) {
      LocalDate endDate = USD_FED_FUND.calculateMaturityFromEffective(FIXING_DATES[i]);
      double af = USD_FED_FUND.getDayCount().yearFraction(FIXING_DATES[i], endDate);
      afNoCutoff += af;
      investmentFactor *= 1.0d + af * FORWARD_RATES[i];
    }
    double rateCmp = (investmentFactor - 1.0d) / afNoCutoff;
    when(mockProv.overnightIndexRatePeriod(USD_FED_FUND, FIXING_DATES[lastFixing],
        FIXING_DATES[6])).thenReturn(rateCmp);
    double rateExpected = (investmentFactorKnown * (1.0 + rateCmp * afNoCutoff) - 1.0d)
        / (afKnown + afNoCutoff);
    for (int loopvaldate = 0; loopvaldate < 2; loopvaldate++) {
      when(mockProv.getValuationDate()).thenReturn(valuationDate[loopvaldate]);
      double rateComputed = OBS_FWD_ONCMP.rate(ro, DUMMY_ACCRUAL_START_DATE, DUMMY_ACCRUAL_END_DATE, mockProv);
      assertEquals(rateExpected, rateComputed, TOLERANCE_RATE);
    }
  }

  /** Test rate sensitivity against FD approximation. 
   * No cutoff and two already fixed ON rate. ON index is Fed Fund. */
  @Test
  public void rateFedFund0CutOffValuation2Sensitivity() {
    // publication=1, cutoff=0, effective offset=0, TS: Fixing 2
    LocalDate[] valuationDate = {date(2015, 1, 12), date(2015, 1, 13) };
    OvernightCompoundedRateObservation ro =
        OvernightCompoundedRateObservation.of(USD_FED_FUND, FIXING_START_DATE, FIXING_END_DATE, 0);
    LocalDateDoubleTimeSeriesBuilder tsb = LocalDateDoubleTimeSeries.builder();
    int lastFixing = 3;
    for (int i = 0; i < lastFixing; i++) {
      tsb.put(FIXING_DATES[i], FIXING_RATES[i]);
    }
    PricingEnvironment mockEnv = mock(PricingEnvironment.class);
    when(mockEnv.timeSeries(USD_FED_FUND)).thenReturn(tsb.build());
    PricingEnvironment mockEnvUp = mock(PricingEnvironment.class);
    PricingEnvironment mockEnvDw = mock(PricingEnvironment.class);
    when(mockEnvUp.timeSeries(USD_FED_FUND)).thenReturn(tsb.build());
    when(mockEnvDw.timeSeries(USD_FED_FUND)).thenReturn(tsb.build());
    double investmentFactor = 1.0;
    double afNoCutoff = 0.0;
    for (int i = lastFixing; i < 6; i++) {
      LocalDate endDate = USD_FED_FUND.calculateMaturityFromEffective(FIXING_DATES[i]);
      double af = USD_FED_FUND.getDayCount().yearFraction(FIXING_DATES[i], endDate);
      afNoCutoff += af;
      investmentFactor *= 1.0d + af * FORWARD_RATES[i];
    }
    double rateCmp = (investmentFactor - 1.0d) / afNoCutoff;
    when(mockEnv.overnightIndexRatePeriod(USD_FED_FUND, FIXING_DATES[lastFixing],
        FIXING_DATES[6])).thenReturn(rateCmp);
    when(mockEnvUp.overnightIndexRatePeriod(USD_FED_FUND, FIXING_DATES[lastFixing],
        FIXING_DATES[6])).thenReturn(rateCmp + EPS_FD);
    when(mockEnvDw.overnightIndexRatePeriod(USD_FED_FUND, FIXING_DATES[lastFixing],
        FIXING_DATES[6])).thenReturn(rateCmp - EPS_FD);
    OvernightRateSensitivity periodSensitivity = OvernightRateSensitivity.of(USD_FED_FUND, USD_FED_FUND.getCurrency(),
        FIXING_DATES[lastFixing], FIXING_DATES[6], 1.0d);
    when(mockEnv.overnightIndexRatePeriodSensitivity(USD_FED_FUND, FIXING_DATES[lastFixing],
        FIXING_DATES[6])).thenReturn(periodSensitivity);
    for (int loopvaldate = 0; loopvaldate < 2; loopvaldate++) {
      when(mockEnv.getValuationDate()).thenReturn(valuationDate[loopvaldate]);
      when(mockEnvUp.getValuationDate()).thenReturn(valuationDate[loopvaldate]);
      when(mockEnvDw.getValuationDate()).thenReturn(valuationDate[loopvaldate]);
      double rateUp = OBS_FWD_ONCMP.rate(mockEnvUp, ro, DUMMY_ACCRUAL_START_DATE, DUMMY_ACCRUAL_END_DATE);
      double rateDw = OBS_FWD_ONCMP.rate(mockEnvDw, ro, DUMMY_ACCRUAL_START_DATE, DUMMY_ACCRUAL_END_DATE);
      double sensitivityExpected = 0.5 * (rateUp - rateDw) / EPS_FD;
      OvernightRateSensitivity sensitivityBuilderExpected = OvernightRateSensitivity.of(USD_FED_FUND,
          USD_FED_FUND.getCurrency(),
          FIXING_DATES[lastFixing], FIXING_DATES[6], sensitivityExpected);
      PointSensitivityBuilder sensitivityBuilderComputed = OBS_FWD_ONCMP.rateSensitivity(mockEnv, ro,
          DUMMY_ACCRUAL_START_DATE, DUMMY_ACCRUAL_END_DATE);

      CurveSensitivityTestUtil.assertMulticurveSensitivity(sensitivityBuilderComputed.build(),
          sensitivityBuilderExpected.build(), EPS_FD);
    }
  }

  /** No cutoff, all ON rates already fixed. Time series up to 14-Jan (last fixing date used). */
  @Test
  public void rateFedFund0CutOffValuationEndTs14() {
    // publication=1, cutoff=0, effective offset=0, TS: Fixing all
    LocalDate[] valuationDate = {date(2015, 1, 15), date(2015, 1, 16), date(2015, 1, 17)};
    OvernightCompoundedRateObservation ro =
        OvernightCompoundedRateObservation.of(USD_FED_FUND, FIXING_START_DATE, FIXING_END_DATE, 0);
    LocalDateDoubleTimeSeriesBuilder tsb = LocalDateDoubleTimeSeries.builder();
    int lastFixing = 6;
    for (int i = 0; i < lastFixing; i++) {
      tsb.put(FIXING_DATES[i], FIXING_RATES[i]);
    }
    RatesProvider mockProv = mock(RatesProvider.class);
    when(mockProv.timeSeries(USD_FED_FUND)).thenReturn(tsb.build());
    for (int i = 0; i < lastFixing; i++) {
      when(mockProv.overnightIndexRate(USD_FED_FUND, FIXING_DATES[i])).thenReturn(FIXING_RATES[i]);
    }
    for (int i = lastFixing; i < FIXING_DATES.length; i++) {
      when(mockProv.overnightIndexRate(USD_FED_FUND, FIXING_DATES[i])).thenReturn(FORWARD_RATES[i]);
    }
    double afKnown = 0.0d;
    double investmentFactorKnown = 1.0d;
    for (int i = 0; i < 5; i++) {
      LocalDate fixingknown = FIXING_DATES[i + 1];
      LocalDate endDateKnown = USD_FED_FUND.calculateMaturityFromEffective(fixingknown);
      double af = USD_FED_FUND.getDayCount().yearFraction(fixingknown, endDateKnown);
      afKnown += af;
      investmentFactorKnown *= 1.0d + FIXING_RATES[i + 1] * af;
    }
    double rateExpected = (investmentFactorKnown - 1.0d) / afKnown;
    for (int loopvaldate = 0; loopvaldate < valuationDate.length; loopvaldate++) {
      when(mockProv.getValuationDate()).thenReturn(valuationDate[loopvaldate]);
      double rateComputed = OBS_FWD_ONCMP.rate(ro, DUMMY_ACCRUAL_START_DATE, DUMMY_ACCRUAL_END_DATE, mockProv);
      assertEquals(rateExpected, rateComputed, TOLERANCE_RATE);
    }
  }

  /** Test rate sensitivity. No cutoff, all ON rates already fixed. Thus expected sensitivity is none. 
   * Time series up to 14-Jan (last fixing date used). */
  @Test
  public void rateFedFund0CutOffValuationEndTs14Sensitivity() {
    // publication=1, cutoff=0, effective offset=0, TS: Fixing all
    LocalDate[] valuationDate = {date(2015, 1, 15), date(2015, 1, 16), date(2015, 1, 17) };
    OvernightCompoundedRateObservation ro =
        OvernightCompoundedRateObservation.of(USD_FED_FUND, FIXING_START_DATE, FIXING_END_DATE, 0);
    LocalDateDoubleTimeSeriesBuilder tsb = LocalDateDoubleTimeSeries.builder();
    int lastFixing = 6;
    for (int i = 0; i < lastFixing; i++) {
      tsb.put(FIXING_DATES[i], FIXING_RATES[i]);
    }
    PricingEnvironment mockEnv = mock(PricingEnvironment.class);
    when(mockEnv.timeSeries(USD_FED_FUND)).thenReturn(tsb.build());
    for (int loopvaldate = 0; loopvaldate < valuationDate.length; loopvaldate++) {
      when(mockEnv.getValuationDate()).thenReturn(valuationDate[loopvaldate]);
      PointSensitivityBuilder sensitivityComputed = OBS_FWD_ONCMP.rateSensitivity(mockEnv, ro,
          DUMMY_ACCRUAL_START_DATE, DUMMY_ACCRUAL_END_DATE);
      assertEquals(sensitivityComputed, PointSensitivityBuilder.none());
    }
  }

  /** No cutoff, all ON rates already fixed. Time series up to 15-Jan (one day after the last fixing date). */
  @Test
  public void rateFedFund0CutOffValuationEndTs15() {
    // publication=1, cutoff=0, effective offset=0, TS: Fixing all
    LocalDate[] valuationDate = {date(2015, 1, 16), date(2015, 1, 17)};
    OvernightCompoundedRateObservation ro =
        OvernightCompoundedRateObservation.of(USD_FED_FUND, FIXING_START_DATE, FIXING_END_DATE, 0);
    LocalDateDoubleTimeSeriesBuilder tsb = LocalDateDoubleTimeSeries.builder();
    int lastFixing = 7;
    for (int i = 0; i < lastFixing; i++) {
      tsb.put(FIXING_DATES[i], FIXING_RATES[i]);
    }
    RatesProvider mockProv = mock(RatesProvider.class);
    when(mockProv.timeSeries(USD_FED_FUND)).thenReturn(tsb.build());
    for (int i = 0; i < lastFixing; i++) {
      when(mockProv.overnightIndexRate(USD_FED_FUND, FIXING_DATES[i])).thenReturn(FIXING_RATES[i]);
    }
    for (int i = lastFixing; i < FIXING_DATES.length; i++) {
      when(mockProv.overnightIndexRate(USD_FED_FUND, FIXING_DATES[i])).thenReturn(FORWARD_RATES[i]);
    }
    double afKnown = 0.0d;
    double investmentFactorKnown = 1.0d;
    for (int i = 0; i < 5; i++) {
      LocalDate fixingknown = FIXING_DATES[i + 1];
      LocalDate endDateKnown = USD_FED_FUND.calculateMaturityFromEffective(fixingknown);
      double af = USD_FED_FUND.getDayCount().yearFraction(fixingknown, endDateKnown);
      afKnown += af;
      investmentFactorKnown *= 1.0d + FIXING_RATES[i + 1] * af;
    }
    double rateExpected = (investmentFactorKnown - 1.0d) / afKnown;
    for (int loopvaldate = 0; loopvaldate < valuationDate.length; loopvaldate++) {
      when(mockProv.getValuationDate()).thenReturn(valuationDate[loopvaldate]);
      double rateComputed = OBS_FWD_ONCMP.rate(ro, DUMMY_ACCRUAL_START_DATE, DUMMY_ACCRUAL_END_DATE, mockProv);
      assertEquals(rateExpected, rateComputed, TOLERANCE_RATE);
    }
  }

  /** Test rate sensitivity. No cutoff, all ON rates already fixed. Thus expected sensitivity is none. 
   * Time series up to 15-Jan (one day after the last fixing date). */
  @Test
  public void rateFedFund0CutOffValuationEndTs15Sensitivity() {
    // publication=1, cutoff=0, effective offset=0, TS: Fixing all
    LocalDate[] valuationDate = {date(2015, 1, 16), date(2015, 1, 17) };
    OvernightCompoundedRateObservation ro =
        OvernightCompoundedRateObservation.of(USD_FED_FUND, FIXING_START_DATE, FIXING_END_DATE, 0);
    LocalDateDoubleTimeSeriesBuilder tsb = LocalDateDoubleTimeSeries.builder();
    int lastFixing = 7;
    for (int i = 0; i < lastFixing; i++) {
      tsb.put(FIXING_DATES[i], FIXING_RATES[i]);
    }
    PricingEnvironment mockEnv = mock(PricingEnvironment.class);
    when(mockEnv.timeSeries(USD_FED_FUND)).thenReturn(tsb.build());
    for (int loopvaldate = 0; loopvaldate < valuationDate.length; loopvaldate++) {
      when(mockEnv.getValuationDate()).thenReturn(valuationDate[loopvaldate]);
      PointSensitivityBuilder sensitivityComputed = OBS_FWD_ONCMP.rateSensitivity(mockEnv, ro,
          DUMMY_ACCRUAL_START_DATE, DUMMY_ACCRUAL_END_DATE);
      assertEquals(sensitivityComputed, PointSensitivityBuilder.none());
    }
  }

  /** Two days cutoff, all ON rates already fixed. */
  @Test
  public void rateFedFund2CutOffValuationEnd() {
    // publication=1, cutoff=2, effective offset=0, TS: Fixing all
    LocalDate[] valuationDate = {date(2015, 1, 14), date(2015, 1, 15), date(2015, 1, 16)};
    OvernightCompoundedRateObservation ro =
        OvernightCompoundedRateObservation.of(USD_FED_FUND, FIXING_START_DATE, FIXING_END_DATE, 2);
    LocalDateDoubleTimeSeriesBuilder tsb = LocalDateDoubleTimeSeries.builder();
    int lastFixing = 5;
    for (int i = 0; i < lastFixing; i++) {
      tsb.put(FIXING_DATES[i], FIXING_RATES[i]);
    }
    RatesProvider mockProv = mock(RatesProvider.class);
    when(mockProv.timeSeries(USD_FED_FUND)).thenReturn(tsb.build());
    for (int i = 0; i < lastFixing; i++) {
      when(mockProv.overnightIndexRate(USD_FED_FUND, FIXING_DATES[i])).thenReturn(FIXING_RATES[i]);
    }
    for (int i = lastFixing; i < FIXING_DATES.length; i++) {
      when(mockProv.overnightIndexRate(USD_FED_FUND, FIXING_DATES[i])).thenReturn(FORWARD_RATES[i]);
    }
    double afKnown = 0.0d;
    double investmentFactorKnown = 1.0d;
    for (int i = 0; i < 4; i++) {
      LocalDate fixingknown = FIXING_DATES[i + 1];
      LocalDate endDateKnown = USD_FED_FUND.calculateMaturityFromEffective(fixingknown);
      double af = USD_FED_FUND.getDayCount().yearFraction(fixingknown, endDateKnown);
      afKnown += af;
      investmentFactorKnown *= 1.0d + FIXING_RATES[i + 1] * af;
    }
    LocalDate fixingknown = FIXING_DATES[5];
    LocalDate endDateKnown = USD_FED_FUND.calculateMaturityFromEffective(fixingknown);
    double af = USD_FED_FUND.getDayCount().yearFraction(fixingknown, endDateKnown);
    afKnown += af;
    investmentFactorKnown *= 1.0d + FIXING_RATES[4] * af; //Cutoff
    double rateExpected = (investmentFactorKnown - 1.0d) / afKnown;
    for (int loopvaldate = 0; loopvaldate < 3; loopvaldate++) {
      when(mockProv.getValuationDate()).thenReturn(valuationDate[loopvaldate]);
      double rateComputed = OBS_FWD_ONCMP.rate(ro, DUMMY_ACCRUAL_START_DATE, DUMMY_ACCRUAL_END_DATE, mockProv);
      assertEquals(rateExpected, rateComputed, TOLERANCE_RATE);
    }
  }

  /** Test rate sensitivity. Two days cutoff, all ON rates already fixed. Thus none is expected. */
  @Test
  public void rateFedFund2CutOffValuationEndSensitivity() {
    // publication=1, cutoff=2, effective offset=0, TS: Fixing all
    LocalDate[] valuationDate = {date(2015, 1, 14), date(2015, 1, 15), date(2015, 1, 16) };
    OvernightCompoundedRateObservation ro =
        OvernightCompoundedRateObservation.of(USD_FED_FUND, FIXING_START_DATE, FIXING_END_DATE, 2);
    LocalDateDoubleTimeSeriesBuilder tsb = LocalDateDoubleTimeSeries.builder();
    int lastFixing = 5;
    for (int i = 0; i < lastFixing; i++) {
      tsb.put(FIXING_DATES[i], FIXING_RATES[i]);
    }
    PricingEnvironment mockEnv = mock(PricingEnvironment.class);
    when(mockEnv.timeSeries(USD_FED_FUND)).thenReturn(tsb.build());
    for (int loopvaldate = 0; loopvaldate < 3; loopvaldate++) {
      when(mockEnv.getValuationDate()).thenReturn(valuationDate[loopvaldate]);
      PointSensitivityBuilder sensitivityComputed = OBS_FWD_ONCMP.rateSensitivity(mockEnv, ro,
          DUMMY_ACCRUAL_START_DATE, DUMMY_ACCRUAL_END_DATE);
      assertEquals(sensitivityComputed, PointSensitivityBuilder.none());
    }
  }

  /** One past fixing missing. Checking the error thrown. */
  @Test
  public void rateFedFund0CutOffValuation2MissingFixing() {
    // publication=1, cutoff=0, effective offset=0, TS: Fixing 2
    LocalDate valuationDate = date(2015, 1, 13);
    OvernightCompoundedRateObservation ro =
        OvernightCompoundedRateObservation.of(USD_FED_FUND, FIXING_START_DATE, FIXING_END_DATE, 2);
    LocalDateDoubleTimeSeriesBuilder tsb = LocalDateDoubleTimeSeries.builder();
    int lastFixing = 2;
    for (int i = 0; i < lastFixing; i++) {
      tsb.put(FIXING_DATES[i], FIXING_RATES[i]);
    }
    RatesProvider mockProv = mock(RatesProvider.class);
    when(mockProv.timeSeries(USD_FED_FUND)).thenReturn(tsb.build());
    for (int i = 0; i < lastFixing; i++) {
      when(mockProv.overnightIndexRate(USD_FED_FUND, FIXING_DATES[i])).thenReturn(FIXING_RATES[i]);
    }
    for (int i = lastFixing; i < FIXING_DATES.length; i++) {
      when(mockProv.overnightIndexRate(USD_FED_FUND, FIXING_DATES[i])).thenReturn(FORWARD_RATES[i]);
    }
    when(mockProv.getValuationDate()).thenReturn(valuationDate);
    assertThrows(
        () -> OBS_FWD_ONCMP.rate(ro, DUMMY_ACCRUAL_START_DATE, DUMMY_ACCRUAL_END_DATE, mockProv),
        PricingException.class);
    assertThrows(
        () -> OBS_FWD_ONCMP.rateSensitivity(mockEnv, ro, DUMMY_ACCRUAL_START_DATE, DUMMY_ACCRUAL_END_DATE),
        PricingException.class);
  }
}<|MERGE_RESOLUTION|>--- conflicted
+++ resolved
@@ -21,13 +21,9 @@
 import com.opengamma.strata.collect.timeseries.LocalDateDoubleTimeSeries;
 import com.opengamma.strata.collect.timeseries.LocalDateDoubleTimeSeriesBuilder;
 import com.opengamma.strata.finance.rate.OvernightCompoundedRateObservation;
-<<<<<<< HEAD
 import com.opengamma.strata.pricer.CurveSensitivityTestUtil;
-import com.opengamma.strata.pricer.PricingEnvironment;
-=======
+import com.opengamma.strata.pricer.PricingException;
 import com.opengamma.strata.pricer.RatesProvider;
->>>>>>> bd6c9d2b
-import com.opengamma.strata.pricer.PricingException;
 import com.opengamma.strata.pricer.sensitivity.OvernightRateSensitivity;
 import com.opengamma.strata.pricer.sensitivity.PointSensitivityBuilder;
 
@@ -79,31 +75,31 @@
     LocalDate[] valuationDate = {date(2015, 1, 1), date(2015, 1, 8)};
     OvernightCompoundedRateObservation ro =
         OvernightCompoundedRateObservation.of(USD_FED_FUND, FIXING_START_DATE, FIXING_END_DATE, 0);
-    PricingEnvironment mockEnv = mock(PricingEnvironment.class);
+    RatesProvider mockProv = mock(RatesProvider.class);
     double rateCmp = 0.0123;
-    when(mockEnv.overnightIndexRatePeriod(USD_FED_FUND, FIXING_START_DATE, FIXING_END_DATE)).thenReturn(rateCmp);
+    when(mockProv.overnightIndexRatePeriod(USD_FED_FUND, FIXING_START_DATE, FIXING_END_DATE)).thenReturn(rateCmp);
     PointSensitivityBuilder rateSensitivity = OvernightRateSensitivity.of(USD_FED_FUND, USD_FED_FUND.getCurrency(),
         FIXING_START_DATE, FIXING_END_DATE, 1.0);
-    when(mockEnv.overnightIndexRatePeriodSensitivity(USD_FED_FUND, FIXING_START_DATE, FIXING_END_DATE)).thenReturn(
+    when(mockProv.overnightIndexRatePeriodSensitivity(USD_FED_FUND, FIXING_START_DATE, FIXING_END_DATE)).thenReturn(
         rateSensitivity);
-    PricingEnvironment mockEnvUp = mock(PricingEnvironment.class);
-    when(mockEnvUp.overnightIndexRatePeriod(USD_FED_FUND, FIXING_START_DATE, FIXING_END_DATE)).thenReturn(
+    RatesProvider mockProvUp = mock(RatesProvider.class);
+    when(mockProvUp.overnightIndexRatePeriod(USD_FED_FUND, FIXING_START_DATE, FIXING_END_DATE)).thenReturn(
         rateCmp + EPS_FD);
-    PricingEnvironment mockEnvDw = mock(PricingEnvironment.class);
-    when(mockEnvDw.overnightIndexRatePeriod(USD_FED_FUND, FIXING_START_DATE, FIXING_END_DATE)).thenReturn(
+    RatesProvider mockProvDw = mock(RatesProvider.class);
+    when(mockProvDw.overnightIndexRatePeriod(USD_FED_FUND, FIXING_START_DATE, FIXING_END_DATE)).thenReturn(
         rateCmp - EPS_FD);
 
     for (int loopvaldate = 0; loopvaldate < 2; loopvaldate++) {
-      when(mockEnv.getValuationDate()).thenReturn(valuationDate[loopvaldate]);
-      when(mockEnvUp.getValuationDate()).thenReturn(valuationDate[loopvaldate]);
-      when(mockEnvDw.getValuationDate()).thenReturn(valuationDate[loopvaldate]);
-      double rateUp = OBS_FWD_ONCMP.rate(mockEnvUp, ro, DUMMY_ACCRUAL_START_DATE, DUMMY_ACCRUAL_END_DATE);
-      double rateDw = OBS_FWD_ONCMP.rate(mockEnvDw, ro, DUMMY_ACCRUAL_START_DATE, DUMMY_ACCRUAL_END_DATE);
+      when(mockProv.getValuationDate()).thenReturn(valuationDate[loopvaldate]);
+      when(mockProvUp.getValuationDate()).thenReturn(valuationDate[loopvaldate]);
+      when(mockProvDw.getValuationDate()).thenReturn(valuationDate[loopvaldate]);
+      double rateUp = OBS_FWD_ONCMP.rate(ro, DUMMY_ACCRUAL_START_DATE, DUMMY_ACCRUAL_END_DATE, mockProvUp);
+      double rateDw = OBS_FWD_ONCMP.rate(ro, DUMMY_ACCRUAL_START_DATE, DUMMY_ACCRUAL_END_DATE, mockProvDw);
       double sensitivityExpected = 0.5 * (rateUp - rateDw) / EPS_FD;
       PointSensitivityBuilder sensitivityBuilderExpected = OvernightRateSensitivity.of(USD_FED_FUND,
           USD_FED_FUND.getCurrency(), FIXING_START_DATE, FIXING_END_DATE, sensitivityExpected);
-      PointSensitivityBuilder sensitivityBuilderComputed = OBS_FWD_ONCMP.rateSensitivity(mockEnv, ro,
-          DUMMY_ACCRUAL_START_DATE, DUMMY_ACCRUAL_END_DATE);
+      PointSensitivityBuilder sensitivityBuilderComputed = OBS_FWD_ONCMP.rateSensitivity(ro,
+          DUMMY_ACCRUAL_START_DATE, DUMMY_ACCRUAL_END_DATE, mockProv);
       CurveSensitivityTestUtil.assertMulticurveSensitivity(sensitivityBuilderComputed.build(),
           sensitivityBuilderExpected.build(), EPS_FD);
     }
@@ -150,17 +146,17 @@
     LocalDate[] valuationDate = {date(2015, 1, 1), date(2015, 1, 8) };
     OvernightCompoundedRateObservation ro =
         OvernightCompoundedRateObservation.of(USD_FED_FUND, FIXING_START_DATE, FIXING_END_DATE, 2);
-    PricingEnvironment mockEnv = mock(PricingEnvironment.class);
+    RatesProvider mockProv = mock(RatesProvider.class);
     int nFixings = FIXING_DATES.length;
-    PricingEnvironment[] mockEnvUp = new PricingEnvironment[nFixings];
-    PricingEnvironment[] mockEnvDw = new PricingEnvironment[nFixings];
-    PricingEnvironment mockEnvPeriodUp = mock(PricingEnvironment.class);
-    PricingEnvironment mockEnvPeriodDw = mock(PricingEnvironment.class);
+    RatesProvider[] mockProvUp = new RatesProvider[nFixings];
+    RatesProvider[] mockProvDw = new RatesProvider[nFixings];
+    RatesProvider mockProvPeriodUp = mock(RatesProvider.class);
+    RatesProvider mockProvPeriodDw = mock(RatesProvider.class);
     double[][] forwardRatesUp = new double[nFixings][nFixings];
     double[][] forwardRatesDw = new double[nFixings][nFixings];
     for (int i = 0; i < nFixings; i++) {
-      mockEnvUp[i] = mock(PricingEnvironment.class);
-      mockEnvDw[i] = mock(PricingEnvironment.class);
+      mockProvUp[i] = mock(RatesProvider.class);
+      mockProvDw[i] = mock(RatesProvider.class);
       for (int j = 0; j < nFixings; j++) {
         double rateForUp = i == j ? FORWARD_RATES[j] + EPS_FD : FORWARD_RATES[j];
         double rateForDw = i == j ? FORWARD_RATES[j] - EPS_FD : FORWARD_RATES[j];
@@ -169,17 +165,17 @@
       }
     }
     for (int i = 0; i < nFixings; i++) {
-      when(mockEnv.overnightIndexRate(USD_FED_FUND, FIXING_DATES[i])).thenReturn(FORWARD_RATES[i]);
-      when(mockEnvPeriodUp.overnightIndexRate(USD_FED_FUND, FIXING_DATES[i])).thenReturn(FORWARD_RATES[i]);
-      when(mockEnvPeriodDw.overnightIndexRate(USD_FED_FUND, FIXING_DATES[i])).thenReturn(FORWARD_RATES[i]);
+      when(mockProv.overnightIndexRate(USD_FED_FUND, FIXING_DATES[i])).thenReturn(FORWARD_RATES[i]);
+      when(mockProvPeriodUp.overnightIndexRate(USD_FED_FUND, FIXING_DATES[i])).thenReturn(FORWARD_RATES[i]);
+      when(mockProvPeriodDw.overnightIndexRate(USD_FED_FUND, FIXING_DATES[i])).thenReturn(FORWARD_RATES[i]);
       LocalDate fixingStartDate = USD_FED_FUND.calculateEffectiveFromFixing(FIXING_DATES[i]);
       LocalDate fixingEndDate = USD_FED_FUND.calculateMaturityFromEffective(fixingStartDate);
       PointSensitivityBuilder rateSensitivity = OvernightRateSensitivity.of(USD_FED_FUND, USD_FED_FUND.getCurrency(),
           FIXING_DATES[i], fixingEndDate, 1.0);
-      when(mockEnv.overnightIndexRateSensitivity(USD_FED_FUND, FIXING_DATES[i])).thenReturn(rateSensitivity);
+      when(mockProv.overnightIndexRateSensitivity(USD_FED_FUND, FIXING_DATES[i])).thenReturn(rateSensitivity);
       for (int j = 0; j < nFixings; ++j) {
-        when(mockEnvUp[j].overnightIndexRate(USD_FED_FUND, FIXING_DATES[i])).thenReturn(forwardRatesUp[j][i]);
-        when(mockEnvDw[j].overnightIndexRate(USD_FED_FUND, FIXING_DATES[i])).thenReturn(forwardRatesDw[j][i]);
+        when(mockProvUp[j].overnightIndexRate(USD_FED_FUND, FIXING_DATES[i])).thenReturn(forwardRatesUp[j][i]);
+        when(mockProvDw[j].overnightIndexRate(USD_FED_FUND, FIXING_DATES[i])).thenReturn(forwardRatesDw[j][i]);
       }
     }
     double investmentFactor = 1.0;
@@ -191,33 +187,33 @@
       investmentFactor *= 1.0d + af * FORWARD_RATES[i];
     }
     double rateCmp = (investmentFactor - 1.0d) / afNonCutoff;
-    when(mockEnv.overnightIndexRatePeriod(USD_FED_FUND, FIXING_START_DATE,
+    when(mockProv.overnightIndexRatePeriod(USD_FED_FUND, FIXING_START_DATE,
         USD_FED_FUND.getFixingCalendar().previous(FIXING_END_DATE))).thenReturn(rateCmp);
-    when(mockEnvPeriodUp.overnightIndexRatePeriod(USD_FED_FUND, FIXING_START_DATE,
+    when(mockProvPeriodUp.overnightIndexRatePeriod(USD_FED_FUND, FIXING_START_DATE,
         USD_FED_FUND.getFixingCalendar().previous(FIXING_END_DATE))).thenReturn(rateCmp + EPS_FD);
-    when(mockEnvPeriodDw.overnightIndexRatePeriod(USD_FED_FUND, FIXING_START_DATE,
+    when(mockProvPeriodDw.overnightIndexRatePeriod(USD_FED_FUND, FIXING_START_DATE,
         USD_FED_FUND.getFixingCalendar().previous(FIXING_END_DATE))).thenReturn(rateCmp - EPS_FD);
     PointSensitivityBuilder rateSensitivity = OvernightRateSensitivity.of(USD_FED_FUND, USD_FED_FUND.getCurrency(),
         FIXING_START_DATE, USD_FED_FUND.getFixingCalendar().previous(FIXING_END_DATE), 1.0);
-    when(mockEnv.overnightIndexRatePeriodSensitivity(USD_FED_FUND, FIXING_START_DATE,
+    when(mockProv.overnightIndexRatePeriodSensitivity(USD_FED_FUND, FIXING_START_DATE,
         USD_FED_FUND.getFixingCalendar().previous(FIXING_END_DATE))).thenReturn(rateSensitivity);
     for (int i = 0; i < nFixings; ++i) {
-      when(mockEnvUp[i].overnightIndexRatePeriod(USD_FED_FUND, FIXING_START_DATE,
+      when(mockProvUp[i].overnightIndexRatePeriod(USD_FED_FUND, FIXING_START_DATE,
           USD_FED_FUND.getFixingCalendar().previous(FIXING_END_DATE))).thenReturn(rateCmp);
-      when(mockEnvDw[i].overnightIndexRatePeriod(USD_FED_FUND, FIXING_START_DATE,
+      when(mockProvDw[i].overnightIndexRatePeriod(USD_FED_FUND, FIXING_START_DATE,
           USD_FED_FUND.getFixingCalendar().previous(FIXING_END_DATE))).thenReturn(rateCmp);
     }
 
     for (int loopvaldate = 0; loopvaldate < 2; loopvaldate++) {
-      when(mockEnv.getValuationDate()).thenReturn(valuationDate[loopvaldate]);
-      when(mockEnvPeriodUp.getValuationDate()).thenReturn(valuationDate[loopvaldate]);
-      when(mockEnvPeriodDw.getValuationDate()).thenReturn(valuationDate[loopvaldate]);
+      when(mockProv.getValuationDate()).thenReturn(valuationDate[loopvaldate]);
+      when(mockProvPeriodUp.getValuationDate()).thenReturn(valuationDate[loopvaldate]);
+      when(mockProvPeriodDw.getValuationDate()).thenReturn(valuationDate[loopvaldate]);
       PointSensitivityBuilder sensitivityBuilderExpected1 = PointSensitivityBuilder.none();
       for (int i = 0; i < nFixings; ++i) {
-        when(mockEnvUp[i].getValuationDate()).thenReturn(valuationDate[loopvaldate]);
-        when(mockEnvDw[i].getValuationDate()).thenReturn(valuationDate[loopvaldate]);
-        double rateUp = OBS_FWD_ONCMP.rate(mockEnvUp[i], ro, DUMMY_ACCRUAL_START_DATE, DUMMY_ACCRUAL_END_DATE);
-        double rateDw = OBS_FWD_ONCMP.rate(mockEnvDw[i], ro, DUMMY_ACCRUAL_START_DATE, DUMMY_ACCRUAL_END_DATE);
+        when(mockProvUp[i].getValuationDate()).thenReturn(valuationDate[loopvaldate]);
+        when(mockProvDw[i].getValuationDate()).thenReturn(valuationDate[loopvaldate]);
+        double rateUp = OBS_FWD_ONCMP.rate(ro, DUMMY_ACCRUAL_START_DATE, DUMMY_ACCRUAL_END_DATE, mockProvUp[i]);
+        double rateDw = OBS_FWD_ONCMP.rate(ro, DUMMY_ACCRUAL_START_DATE, DUMMY_ACCRUAL_END_DATE, mockProvDw[i]);
         double cutoffSensitivity = 0.5 * (rateUp - rateDw) / EPS_FD; // [4] is nonzero 
         LocalDate fixingStartDate = USD_FED_FUND.calculateEffectiveFromFixing(FIXING_DATES[i]);
         LocalDate fixingEndDate = USD_FED_FUND.calculateMaturityFromEffective(fixingStartDate);
@@ -225,16 +221,16 @@
             : sensitivityBuilderExpected1.combinedWith(OvernightRateSensitivity.of(USD_FED_FUND,
                 USD_FED_FUND.getCurrency(), FIXING_DATES[i], fixingEndDate, cutoffSensitivity));
       }
-      double ratePeriodUp = OBS_FWD_ONCMP.rate(mockEnvPeriodUp, ro, DUMMY_ACCRUAL_START_DATE, DUMMY_ACCRUAL_END_DATE);
-      double ratePeriodDw = OBS_FWD_ONCMP.rate(mockEnvPeriodDw, ro, DUMMY_ACCRUAL_START_DATE, DUMMY_ACCRUAL_END_DATE);
+      double ratePeriodUp = OBS_FWD_ONCMP.rate(ro, DUMMY_ACCRUAL_START_DATE, DUMMY_ACCRUAL_END_DATE, mockProvPeriodUp);
+      double ratePeriodDw = OBS_FWD_ONCMP.rate(ro, DUMMY_ACCRUAL_START_DATE, DUMMY_ACCRUAL_END_DATE, mockProvPeriodDw);
       double periodSensitivity = 0.5 * (ratePeriodUp - ratePeriodDw) / EPS_FD;
       PointSensitivityBuilder sensitivityBuilderExpected2 = OvernightRateSensitivity.of(USD_FED_FUND,
           USD_FED_FUND.getCurrency(), FIXING_START_DATE, USD_FED_FUND.getFixingCalendar().previous(FIXING_END_DATE),
           periodSensitivity);
       PointSensitivityBuilder sensitivityBuilderExpected = sensitivityBuilderExpected1
           .combinedWith(sensitivityBuilderExpected2);
-      PointSensitivityBuilder sensitivityBuilderComputed = OBS_FWD_ONCMP.rateSensitivity(mockEnv, ro,
-          DUMMY_ACCRUAL_START_DATE, DUMMY_ACCRUAL_END_DATE);
+      PointSensitivityBuilder sensitivityBuilderComputed = OBS_FWD_ONCMP.rateSensitivity(ro,
+          DUMMY_ACCRUAL_START_DATE, DUMMY_ACCRUAL_END_DATE, mockProv);
       CurveSensitivityTestUtil.assertMulticurveSensitivity(sensitivityBuilderComputed.build(),
           sensitivityBuilderExpected.build(), EPS_FD);
     }
@@ -293,12 +289,12 @@
     for (int i = 0; i < 2; i++) {
       tsb.put(FIXING_DATES[i], FIXING_RATES[i]);
     }
-    PricingEnvironment mockEnv = mock(PricingEnvironment.class);
-    when(mockEnv.timeSeries(USD_FED_FUND)).thenReturn(tsb.build());
-    PricingEnvironment mockEnvUp = mock(PricingEnvironment.class);
-    PricingEnvironment mockEnvDw = mock(PricingEnvironment.class);
-    when(mockEnvUp.timeSeries(USD_FED_FUND)).thenReturn(tsb.build());
-    when(mockEnvDw.timeSeries(USD_FED_FUND)).thenReturn(tsb.build());
+    RatesProvider mockProv = mock(RatesProvider.class);
+    when(mockProv.timeSeries(USD_FED_FUND)).thenReturn(tsb.build());
+    RatesProvider mockProvUp = mock(RatesProvider.class);
+    RatesProvider mockProvDw = mock(RatesProvider.class);
+    when(mockProvUp.timeSeries(USD_FED_FUND)).thenReturn(tsb.build());
+    when(mockProvDw.timeSeries(USD_FED_FUND)).thenReturn(tsb.build());
     double investmentFactor = 1.0;
     double afNoCutoff = 0.0;
     for (int i = 2; i < 6; i++) {
@@ -308,28 +304,30 @@
       investmentFactor *= 1.0d + af * FORWARD_RATES[i];
     }
     double rateCmp = (investmentFactor - 1.0d) / afNoCutoff;
-    when(mockEnv.overnightIndexRatePeriod(USD_FED_FUND, USD_FED_FUND.getFixingCalendar().next(FIXING_START_DATE),
+    when(mockProv.overnightIndexRatePeriod(USD_FED_FUND, USD_FED_FUND.getFixingCalendar().next(FIXING_START_DATE),
         FIXING_END_DATE)).thenReturn(rateCmp);
-    when(mockEnvUp.overnightIndexRatePeriod(USD_FED_FUND, USD_FED_FUND.getFixingCalendar().next(FIXING_START_DATE),
+    when(mockProvUp.overnightIndexRatePeriod(USD_FED_FUND, USD_FED_FUND.getFixingCalendar().next(FIXING_START_DATE),
         FIXING_END_DATE)).thenReturn(rateCmp + EPS_FD);
-    when(mockEnvDw.overnightIndexRatePeriod(USD_FED_FUND, USD_FED_FUND.getFixingCalendar().next(FIXING_START_DATE),
+    when(mockProvDw.overnightIndexRatePeriod(USD_FED_FUND, USD_FED_FUND.getFixingCalendar().next(FIXING_START_DATE),
         FIXING_END_DATE)).thenReturn(rateCmp - EPS_FD);
     PointSensitivityBuilder periodSensitivity = OvernightRateSensitivity.of(USD_FED_FUND, USD_FED_FUND.getCurrency(),
         USD_FED_FUND.getFixingCalendar().next(FIXING_START_DATE), FIXING_END_DATE, 1.0d);
-    when(mockEnv.overnightIndexRatePeriodSensitivity(USD_FED_FUND, USD_FED_FUND.getFixingCalendar().next(FIXING_START_DATE),
+    when(
+        mockProv.overnightIndexRatePeriodSensitivity(USD_FED_FUND,
+            USD_FED_FUND.getFixingCalendar().next(FIXING_START_DATE),
         FIXING_END_DATE)).thenReturn(periodSensitivity);
     for (int loopvaldate = 0; loopvaldate < 2; loopvaldate++) {
-      when(mockEnv.getValuationDate()).thenReturn(valuationDate[loopvaldate]);
-      when(mockEnvUp.getValuationDate()).thenReturn(valuationDate[loopvaldate]);
-      when(mockEnvDw.getValuationDate()).thenReturn(valuationDate[loopvaldate]);
-      double rateUp = OBS_FWD_ONCMP.rate(mockEnvUp, ro, DUMMY_ACCRUAL_START_DATE, DUMMY_ACCRUAL_END_DATE);
-      double rateDw = OBS_FWD_ONCMP.rate(mockEnvDw, ro, DUMMY_ACCRUAL_START_DATE, DUMMY_ACCRUAL_END_DATE);
+      when(mockProv.getValuationDate()).thenReturn(valuationDate[loopvaldate]);
+      when(mockProvUp.getValuationDate()).thenReturn(valuationDate[loopvaldate]);
+      when(mockProvDw.getValuationDate()).thenReturn(valuationDate[loopvaldate]);
+      double rateUp = OBS_FWD_ONCMP.rate(ro, DUMMY_ACCRUAL_START_DATE, DUMMY_ACCRUAL_END_DATE, mockProvUp);
+      double rateDw = OBS_FWD_ONCMP.rate(ro, DUMMY_ACCRUAL_START_DATE, DUMMY_ACCRUAL_END_DATE, mockProvDw);
       double sensitivityExpected = 0.5 * (rateUp - rateDw) / EPS_FD;
       PointSensitivityBuilder sensitivityBuilderExpected = OvernightRateSensitivity.of(USD_FED_FUND,
           USD_FED_FUND.getCurrency(), USD_FED_FUND.getFixingCalendar().next(FIXING_START_DATE), FIXING_END_DATE,
           sensitivityExpected);
-      PointSensitivityBuilder sensitivityBuilderComputed = OBS_FWD_ONCMP.rateSensitivity(mockEnv, ro,
-          DUMMY_ACCRUAL_START_DATE, DUMMY_ACCRUAL_END_DATE);
+      PointSensitivityBuilder sensitivityBuilderComputed = OBS_FWD_ONCMP.rateSensitivity(ro,
+          DUMMY_ACCRUAL_START_DATE, DUMMY_ACCRUAL_END_DATE, mockProv);
       CurveSensitivityTestUtil.assertMulticurveSensitivity(sensitivityBuilderComputed.build(),
           sensitivityBuilderExpected.build(), EPS_FD);
     }
@@ -397,12 +395,12 @@
     for (int i = 0; i < lastFixing; i++) {
       tsb.put(FIXING_DATES[i], FIXING_RATES[i]);
     }
-    PricingEnvironment mockEnv = mock(PricingEnvironment.class);
-    when(mockEnv.timeSeries(GBP_SONIA)).thenReturn(tsb.build());
-    PricingEnvironment mockEnvUp = mock(PricingEnvironment.class);
-    PricingEnvironment mockEnvDw = mock(PricingEnvironment.class);
-    when(mockEnvUp.timeSeries(GBP_SONIA)).thenReturn(tsb.build());
-    when(mockEnvDw.timeSeries(GBP_SONIA)).thenReturn(tsb.build());
+    RatesProvider mockProv = mock(RatesProvider.class);
+    when(mockProv.timeSeries(GBP_SONIA)).thenReturn(tsb.build());
+    RatesProvider mockProvUp = mock(RatesProvider.class);
+    RatesProvider mockProvDw = mock(RatesProvider.class);
+    when(mockProvUp.timeSeries(GBP_SONIA)).thenReturn(tsb.build());
+    when(mockProvDw.timeSeries(GBP_SONIA)).thenReturn(tsb.build());
     double afNoCutoff = 0.0d;
     double investmentFactorNoCutoff = 1.0d;
     for (int i = lastFixing; i < 6; i++) {
@@ -412,27 +410,27 @@
       investmentFactorNoCutoff *= 1.0d + af * FORWARD_RATES[i];
     }
     double rateCmp = (investmentFactorNoCutoff - 1.0d) / afNoCutoff;
-    when(mockEnv.overnightIndexRatePeriod(GBP_SONIA, FIXING_DATES[lastFixing],
+    when(mockProv.overnightIndexRatePeriod(GBP_SONIA, FIXING_DATES[lastFixing],
         FIXING_DATES[6])).thenReturn(rateCmp);
-    when(mockEnvUp.overnightIndexRatePeriod(GBP_SONIA, FIXING_DATES[lastFixing],
+    when(mockProvUp.overnightIndexRatePeriod(GBP_SONIA, FIXING_DATES[lastFixing],
         FIXING_DATES[6])).thenReturn(rateCmp + EPS_FD);
-    when(mockEnvDw.overnightIndexRatePeriod(GBP_SONIA, FIXING_DATES[lastFixing],
+    when(mockProvDw.overnightIndexRatePeriod(GBP_SONIA, FIXING_DATES[lastFixing],
         FIXING_DATES[6])).thenReturn(rateCmp - EPS_FD);
     OvernightRateSensitivity periodSensitivity = OvernightRateSensitivity.of(GBP_SONIA, GBP_SONIA.getCurrency(),
         FIXING_DATES[lastFixing], FIXING_DATES[6], 1.0d);
-    when(mockEnv.overnightIndexRatePeriodSensitivity(GBP_SONIA, FIXING_DATES[lastFixing],
+    when(mockProv.overnightIndexRatePeriodSensitivity(GBP_SONIA, FIXING_DATES[lastFixing],
         FIXING_DATES[6])).thenReturn(periodSensitivity);
     for (int loopvaldate = 0; loopvaldate < 2; loopvaldate++) {
-      when(mockEnv.getValuationDate()).thenReturn(valuationDate[loopvaldate]);
-      when(mockEnvUp.getValuationDate()).thenReturn(valuationDate[loopvaldate]);
-      when(mockEnvDw.getValuationDate()).thenReturn(valuationDate[loopvaldate]);
-      double rateUp = OBS_FWD_ONCMP.rate(mockEnvUp, ro, DUMMY_ACCRUAL_START_DATE, DUMMY_ACCRUAL_END_DATE);
-      double rateDw = OBS_FWD_ONCMP.rate(mockEnvDw, ro, DUMMY_ACCRUAL_START_DATE, DUMMY_ACCRUAL_END_DATE);
+      when(mockProv.getValuationDate()).thenReturn(valuationDate[loopvaldate]);
+      when(mockProvUp.getValuationDate()).thenReturn(valuationDate[loopvaldate]);
+      when(mockProvDw.getValuationDate()).thenReturn(valuationDate[loopvaldate]);
+      double rateUp = OBS_FWD_ONCMP.rate(ro, DUMMY_ACCRUAL_START_DATE, DUMMY_ACCRUAL_END_DATE, mockProvUp);
+      double rateDw = OBS_FWD_ONCMP.rate(ro, DUMMY_ACCRUAL_START_DATE, DUMMY_ACCRUAL_END_DATE, mockProvDw);
       double sensitivityExpected = 0.5 * (rateUp - rateDw) / EPS_FD;
       OvernightRateSensitivity sensitivityBuilderExpected = OvernightRateSensitivity.of(GBP_SONIA,
           GBP_SONIA.getCurrency(), FIXING_DATES[lastFixing], FIXING_DATES[6], sensitivityExpected);
-      PointSensitivityBuilder sensitivityBuilderComputed = OBS_FWD_ONCMP.rateSensitivity(mockEnv, ro,
-          DUMMY_ACCRUAL_START_DATE, DUMMY_ACCRUAL_END_DATE);
+      PointSensitivityBuilder sensitivityBuilderComputed = OBS_FWD_ONCMP.rateSensitivity(ro,
+          DUMMY_ACCRUAL_START_DATE, DUMMY_ACCRUAL_END_DATE, mockProv);
       CurveSensitivityTestUtil.assertMulticurveSensitivity(sensitivityBuilderComputed.build(),
           sensitivityBuilderExpected.build(), EPS_FD);
     }
@@ -503,12 +501,12 @@
     for (int i = 0; i < lastFixing; i++) {
       tsb.put(FIXING_DATES[i], FIXING_RATES[i]);
     }
-    PricingEnvironment mockEnv = mock(PricingEnvironment.class);
-    when(mockEnv.timeSeries(CHF_TOIS)).thenReturn(tsb.build());
-    PricingEnvironment mockEnvUp = mock(PricingEnvironment.class);
-    PricingEnvironment mockEnvDw = mock(PricingEnvironment.class);
-    when(mockEnvUp.timeSeries(CHF_TOIS)).thenReturn(tsb.build());
-    when(mockEnvDw.timeSeries(CHF_TOIS)).thenReturn(tsb.build());
+    RatesProvider mockProv = mock(RatesProvider.class);
+    when(mockProv.timeSeries(CHF_TOIS)).thenReturn(tsb.build());
+    RatesProvider mockProvUp = mock(RatesProvider.class);
+    RatesProvider mockProvDw = mock(RatesProvider.class);
+    when(mockProvUp.timeSeries(CHF_TOIS)).thenReturn(tsb.build());
+    when(mockProvDw.timeSeries(CHF_TOIS)).thenReturn(tsb.build());
     double afNoCutoff = 0.0d;
     double investmentFactorNoCutoff = 1.0d;
     for (int i = lastFixing; i < 6; i++) {
@@ -520,35 +518,35 @@
       investmentFactorNoCutoff *= 1.0d + af * FORWARD_RATES[i];
     }
     double rateCmp = (investmentFactorNoCutoff - 1.0d) / afNoCutoff;
-    when(mockEnv.overnightIndexRatePeriod(CHF_TOIS, CHF_TOIS.calculateEffectiveFromFixing(FIXING_DATES[lastFixing]),
+    when(mockProv.overnightIndexRatePeriod(CHF_TOIS, CHF_TOIS.calculateEffectiveFromFixing(FIXING_DATES[lastFixing]),
         CHF_TOIS.calculateMaturityFromEffective(CHF_TOIS.calculateEffectiveFromFixing(FIXING_DATES[5])))).thenReturn(
         rateCmp);
-    when(mockEnvUp.overnightIndexRatePeriod(CHF_TOIS, CHF_TOIS.calculateEffectiveFromFixing(FIXING_DATES[lastFixing]),
+    when(mockProvUp.overnightIndexRatePeriod(CHF_TOIS, CHF_TOIS.calculateEffectiveFromFixing(FIXING_DATES[lastFixing]),
         CHF_TOIS.calculateMaturityFromEffective(CHF_TOIS.calculateEffectiveFromFixing(FIXING_DATES[5])))).thenReturn(
         rateCmp + EPS_FD);
-    when(mockEnvDw.overnightIndexRatePeriod(CHF_TOIS, CHF_TOIS.calculateEffectiveFromFixing(FIXING_DATES[lastFixing]),
+    when(mockProvDw.overnightIndexRatePeriod(CHF_TOIS, CHF_TOIS.calculateEffectiveFromFixing(FIXING_DATES[lastFixing]),
         CHF_TOIS.calculateMaturityFromEffective(CHF_TOIS.calculateEffectiveFromFixing(FIXING_DATES[5])))).thenReturn(
         rateCmp - EPS_FD);
     OvernightRateSensitivity periodSensitivity = OvernightRateSensitivity.of(CHF_TOIS, CHF_TOIS.getCurrency(),
         CHF_TOIS.calculateEffectiveFromFixing(FIXING_DATES[lastFixing]),
         CHF_TOIS.calculateMaturityFromEffective(CHF_TOIS.calculateEffectiveFromFixing(FIXING_DATES[5])), 1.0d);
-    when(mockEnv.overnightIndexRatePeriodSensitivity(CHF_TOIS,
+    when(mockProv.overnightIndexRatePeriodSensitivity(CHF_TOIS,
             CHF_TOIS.calculateEffectiveFromFixing(FIXING_DATES[lastFixing]),
             CHF_TOIS.calculateMaturityFromEffective(CHF_TOIS.calculateEffectiveFromFixing(FIXING_DATES[5]))))
         .thenReturn(periodSensitivity);
     for (int loopvaldate = 0; loopvaldate < 2; loopvaldate++) {
-      when(mockEnv.getValuationDate()).thenReturn(valuationDate[loopvaldate]);
-      when(mockEnvUp.getValuationDate()).thenReturn(valuationDate[loopvaldate]);
-      when(mockEnvDw.getValuationDate()).thenReturn(valuationDate[loopvaldate]);
-      double rateUp = OBS_FWD_ONCMP.rate(mockEnvUp, ro, DUMMY_ACCRUAL_START_DATE, DUMMY_ACCRUAL_END_DATE);
-      double rateDw = OBS_FWD_ONCMP.rate(mockEnvDw, ro, DUMMY_ACCRUAL_START_DATE, DUMMY_ACCRUAL_END_DATE);
+      when(mockProv.getValuationDate()).thenReturn(valuationDate[loopvaldate]);
+      when(mockProvUp.getValuationDate()).thenReturn(valuationDate[loopvaldate]);
+      when(mockProvDw.getValuationDate()).thenReturn(valuationDate[loopvaldate]);
+      double rateUp = OBS_FWD_ONCMP.rate(ro, DUMMY_ACCRUAL_START_DATE, DUMMY_ACCRUAL_END_DATE, mockProvUp);
+      double rateDw = OBS_FWD_ONCMP.rate(ro, DUMMY_ACCRUAL_START_DATE, DUMMY_ACCRUAL_END_DATE, mockProvDw);
       double sensitivityExpected = 0.5 * (rateUp - rateDw) / EPS_FD;
       OvernightRateSensitivity sensitivityBuilderExpected = OvernightRateSensitivity.of(CHF_TOIS,
           CHF_TOIS.getCurrency(), CHF_TOIS.calculateEffectiveFromFixing(FIXING_DATES[lastFixing]),
           CHF_TOIS.calculateMaturityFromEffective(CHF_TOIS.calculateEffectiveFromFixing(FIXING_DATES[5])),
           sensitivityExpected);
-      PointSensitivityBuilder sensitivityBuilderComputed = OBS_FWD_ONCMP.rateSensitivity(mockEnv, ro,
-          DUMMY_ACCRUAL_START_DATE, DUMMY_ACCRUAL_END_DATE);
+      PointSensitivityBuilder sensitivityBuilderComputed = OBS_FWD_ONCMP.rateSensitivity(ro,
+          DUMMY_ACCRUAL_START_DATE, DUMMY_ACCRUAL_END_DATE, mockProv);
       CurveSensitivityTestUtil.assertMulticurveSensitivity(sensitivityBuilderComputed.build(),
           sensitivityBuilderExpected.build(), EPS_FD);
     }
@@ -616,12 +614,12 @@
     for (int i = 0; i < lastFixing; i++) {
       tsb.put(FIXING_DATES[i], FIXING_RATES[i]);
     }
-    PricingEnvironment mockEnv = mock(PricingEnvironment.class);
-    when(mockEnv.timeSeries(USD_FED_FUND)).thenReturn(tsb.build());
-    PricingEnvironment mockEnvUp = mock(PricingEnvironment.class);
-    PricingEnvironment mockEnvDw = mock(PricingEnvironment.class);
-    when(mockEnvUp.timeSeries(USD_FED_FUND)).thenReturn(tsb.build());
-    when(mockEnvDw.timeSeries(USD_FED_FUND)).thenReturn(tsb.build());
+    RatesProvider mockProv = mock(RatesProvider.class);
+    when(mockProv.timeSeries(USD_FED_FUND)).thenReturn(tsb.build());
+    RatesProvider mockProvUp = mock(RatesProvider.class);
+    RatesProvider mockProvDw = mock(RatesProvider.class);
+    when(mockProvUp.timeSeries(USD_FED_FUND)).thenReturn(tsb.build());
+    when(mockProvDw.timeSeries(USD_FED_FUND)).thenReturn(tsb.build());
     double investmentFactor = 1.0;
     double afNoCutoff = 0.0;
     for (int i = lastFixing; i < 6; i++) {
@@ -631,28 +629,28 @@
       investmentFactor *= 1.0d + af * FORWARD_RATES[i];
     }
     double rateCmp = (investmentFactor - 1.0d) / afNoCutoff;
-    when(mockEnv.overnightIndexRatePeriod(USD_FED_FUND, FIXING_DATES[lastFixing],
+    when(mockProv.overnightIndexRatePeriod(USD_FED_FUND, FIXING_DATES[lastFixing],
         FIXING_DATES[6])).thenReturn(rateCmp);
-    when(mockEnvUp.overnightIndexRatePeriod(USD_FED_FUND, FIXING_DATES[lastFixing],
+    when(mockProvUp.overnightIndexRatePeriod(USD_FED_FUND, FIXING_DATES[lastFixing],
         FIXING_DATES[6])).thenReturn(rateCmp + EPS_FD);
-    when(mockEnvDw.overnightIndexRatePeriod(USD_FED_FUND, FIXING_DATES[lastFixing],
+    when(mockProvDw.overnightIndexRatePeriod(USD_FED_FUND, FIXING_DATES[lastFixing],
         FIXING_DATES[6])).thenReturn(rateCmp - EPS_FD);
     OvernightRateSensitivity periodSensitivity = OvernightRateSensitivity.of(USD_FED_FUND, USD_FED_FUND.getCurrency(),
         FIXING_DATES[lastFixing], FIXING_DATES[6], 1.0d);
-    when(mockEnv.overnightIndexRatePeriodSensitivity(USD_FED_FUND, FIXING_DATES[lastFixing],
+    when(mockProv.overnightIndexRatePeriodSensitivity(USD_FED_FUND, FIXING_DATES[lastFixing],
         FIXING_DATES[6])).thenReturn(periodSensitivity);
     for (int loopvaldate = 0; loopvaldate < 2; loopvaldate++) {
-      when(mockEnv.getValuationDate()).thenReturn(valuationDate[loopvaldate]);
-      when(mockEnvUp.getValuationDate()).thenReturn(valuationDate[loopvaldate]);
-      when(mockEnvDw.getValuationDate()).thenReturn(valuationDate[loopvaldate]);
-      double rateUp = OBS_FWD_ONCMP.rate(mockEnvUp, ro, DUMMY_ACCRUAL_START_DATE, DUMMY_ACCRUAL_END_DATE);
-      double rateDw = OBS_FWD_ONCMP.rate(mockEnvDw, ro, DUMMY_ACCRUAL_START_DATE, DUMMY_ACCRUAL_END_DATE);
+      when(mockProv.getValuationDate()).thenReturn(valuationDate[loopvaldate]);
+      when(mockProvUp.getValuationDate()).thenReturn(valuationDate[loopvaldate]);
+      when(mockProvDw.getValuationDate()).thenReturn(valuationDate[loopvaldate]);
+      double rateUp = OBS_FWD_ONCMP.rate(ro, DUMMY_ACCRUAL_START_DATE, DUMMY_ACCRUAL_END_DATE, mockProvUp);
+      double rateDw = OBS_FWD_ONCMP.rate(ro, DUMMY_ACCRUAL_START_DATE, DUMMY_ACCRUAL_END_DATE, mockProvDw);
       double sensitivityExpected = 0.5 * (rateUp - rateDw) / EPS_FD;
       OvernightRateSensitivity sensitivityBuilderExpected = OvernightRateSensitivity.of(USD_FED_FUND,
           USD_FED_FUND.getCurrency(),
           FIXING_DATES[lastFixing], FIXING_DATES[6], sensitivityExpected);
-      PointSensitivityBuilder sensitivityBuilderComputed = OBS_FWD_ONCMP.rateSensitivity(mockEnv, ro,
-          DUMMY_ACCRUAL_START_DATE, DUMMY_ACCRUAL_END_DATE);
+      PointSensitivityBuilder sensitivityBuilderComputed = OBS_FWD_ONCMP.rateSensitivity(ro,
+          DUMMY_ACCRUAL_START_DATE, DUMMY_ACCRUAL_END_DATE, mockProv);
 
       CurveSensitivityTestUtil.assertMulticurveSensitivity(sensitivityBuilderComputed.build(),
           sensitivityBuilderExpected.build(), EPS_FD);
@@ -709,12 +707,12 @@
     for (int i = 0; i < lastFixing; i++) {
       tsb.put(FIXING_DATES[i], FIXING_RATES[i]);
     }
-    PricingEnvironment mockEnv = mock(PricingEnvironment.class);
-    when(mockEnv.timeSeries(USD_FED_FUND)).thenReturn(tsb.build());
+    RatesProvider mockProv = mock(RatesProvider.class);
+    when(mockProv.timeSeries(USD_FED_FUND)).thenReturn(tsb.build());
     for (int loopvaldate = 0; loopvaldate < valuationDate.length; loopvaldate++) {
-      when(mockEnv.getValuationDate()).thenReturn(valuationDate[loopvaldate]);
-      PointSensitivityBuilder sensitivityComputed = OBS_FWD_ONCMP.rateSensitivity(mockEnv, ro,
-          DUMMY_ACCRUAL_START_DATE, DUMMY_ACCRUAL_END_DATE);
+      when(mockProv.getValuationDate()).thenReturn(valuationDate[loopvaldate]);
+      PointSensitivityBuilder sensitivityComputed = OBS_FWD_ONCMP.rateSensitivity(ro,
+          DUMMY_ACCRUAL_START_DATE, DUMMY_ACCRUAL_END_DATE, mockProv);
       assertEquals(sensitivityComputed, PointSensitivityBuilder.none());
     }
   }
@@ -769,12 +767,12 @@
     for (int i = 0; i < lastFixing; i++) {
       tsb.put(FIXING_DATES[i], FIXING_RATES[i]);
     }
-    PricingEnvironment mockEnv = mock(PricingEnvironment.class);
-    when(mockEnv.timeSeries(USD_FED_FUND)).thenReturn(tsb.build());
+    RatesProvider mockProv = mock(RatesProvider.class);
+    when(mockProv.timeSeries(USD_FED_FUND)).thenReturn(tsb.build());
     for (int loopvaldate = 0; loopvaldate < valuationDate.length; loopvaldate++) {
-      when(mockEnv.getValuationDate()).thenReturn(valuationDate[loopvaldate]);
-      PointSensitivityBuilder sensitivityComputed = OBS_FWD_ONCMP.rateSensitivity(mockEnv, ro,
-          DUMMY_ACCRUAL_START_DATE, DUMMY_ACCRUAL_END_DATE);
+      when(mockProv.getValuationDate()).thenReturn(valuationDate[loopvaldate]);
+      PointSensitivityBuilder sensitivityComputed = OBS_FWD_ONCMP.rateSensitivity(ro,
+          DUMMY_ACCRUAL_START_DATE, DUMMY_ACCRUAL_END_DATE, mockProv);
       assertEquals(sensitivityComputed, PointSensitivityBuilder.none());
     }
   }
@@ -833,12 +831,12 @@
     for (int i = 0; i < lastFixing; i++) {
       tsb.put(FIXING_DATES[i], FIXING_RATES[i]);
     }
-    PricingEnvironment mockEnv = mock(PricingEnvironment.class);
-    when(mockEnv.timeSeries(USD_FED_FUND)).thenReturn(tsb.build());
+    RatesProvider mockProv = mock(RatesProvider.class);
+    when(mockProv.timeSeries(USD_FED_FUND)).thenReturn(tsb.build());
     for (int loopvaldate = 0; loopvaldate < 3; loopvaldate++) {
-      when(mockEnv.getValuationDate()).thenReturn(valuationDate[loopvaldate]);
-      PointSensitivityBuilder sensitivityComputed = OBS_FWD_ONCMP.rateSensitivity(mockEnv, ro,
-          DUMMY_ACCRUAL_START_DATE, DUMMY_ACCRUAL_END_DATE);
+      when(mockProv.getValuationDate()).thenReturn(valuationDate[loopvaldate]);
+      PointSensitivityBuilder sensitivityComputed = OBS_FWD_ONCMP.rateSensitivity(ro,
+          DUMMY_ACCRUAL_START_DATE, DUMMY_ACCRUAL_END_DATE, mockProv);
       assertEquals(sensitivityComputed, PointSensitivityBuilder.none());
     }
   }
@@ -868,7 +866,7 @@
         () -> OBS_FWD_ONCMP.rate(ro, DUMMY_ACCRUAL_START_DATE, DUMMY_ACCRUAL_END_DATE, mockProv),
         PricingException.class);
     assertThrows(
-        () -> OBS_FWD_ONCMP.rateSensitivity(mockEnv, ro, DUMMY_ACCRUAL_START_DATE, DUMMY_ACCRUAL_END_DATE),
+        () -> OBS_FWD_ONCMP.rateSensitivity(ro, DUMMY_ACCRUAL_START_DATE, DUMMY_ACCRUAL_END_DATE, mockProv),
         PricingException.class);
   }
 }
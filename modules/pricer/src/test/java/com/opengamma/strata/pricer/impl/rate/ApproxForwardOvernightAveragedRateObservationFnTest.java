--- conflicted
+++ resolved
@@ -22,13 +22,9 @@
 import com.opengamma.strata.collect.timeseries.LocalDateDoubleTimeSeries;
 import com.opengamma.strata.collect.timeseries.LocalDateDoubleTimeSeriesBuilder;
 import com.opengamma.strata.finance.rate.OvernightAveragedRateObservation;
-<<<<<<< HEAD
 import com.opengamma.strata.pricer.CurveSensitivityTestUtil;
-import com.opengamma.strata.pricer.PricingEnvironment;
-=======
+import com.opengamma.strata.pricer.PricingException;
 import com.opengamma.strata.pricer.RatesProvider;
->>>>>>> bd6c9d2b
-import com.opengamma.strata.pricer.PricingException;
 import com.opengamma.strata.pricer.sensitivity.OvernightRateSensitivity;
 import com.opengamma.strata.pricer.sensitivity.PointSensitivityBuilder;
 
@@ -121,9 +117,9 @@
     LocalDate[] valuationDate = {date(2015, 1, 1), date(2015, 1, 8) };
     OvernightAveragedRateObservation ro =
         OvernightAveragedRateObservation.of(USD_FED_FUND, FIXING_START_DATE, FIXING_END_DATE, 0);
-    PricingEnvironment mockEnv = mock(PricingEnvironment.class);
-    PricingEnvironment mockEnvUp = mock(PricingEnvironment.class);
-    PricingEnvironment mockEnvDw = mock(PricingEnvironment.class);
+    RatesProvider mockProv = mock(RatesProvider.class);
+    RatesProvider mockProvUp = mock(RatesProvider.class);
+    RatesProvider mockProvDw = mock(RatesProvider.class);
     double investmentFactor = 1.0;
     double totalAf = 0.0;
     for (int i = 1; i < 6; i++) {
@@ -133,26 +129,26 @@
       investmentFactor *= 1.0d + af * FORWARD_RATES[i];
     }
     double rateCmp = (investmentFactor - 1.0d) / totalAf;
-    when(mockEnv.overnightIndexRatePeriod(USD_FED_FUND, FIXING_START_DATE, FIXING_END_DATE)).thenReturn(rateCmp);
-    when(mockEnvUp.overnightIndexRatePeriod(USD_FED_FUND, FIXING_START_DATE, FIXING_END_DATE)).thenReturn(
+    when(mockProv.overnightIndexRatePeriod(USD_FED_FUND, FIXING_START_DATE, FIXING_END_DATE)).thenReturn(rateCmp);
+    when(mockProvUp.overnightIndexRatePeriod(USD_FED_FUND, FIXING_START_DATE, FIXING_END_DATE)).thenReturn(
         rateCmp + EPS_FD);
-    when(mockEnvDw.overnightIndexRatePeriod(USD_FED_FUND, FIXING_START_DATE, FIXING_END_DATE)).thenReturn(
+    when(mockProvDw.overnightIndexRatePeriod(USD_FED_FUND, FIXING_START_DATE, FIXING_END_DATE)).thenReturn(
         rateCmp - EPS_FD);
     PointSensitivityBuilder periodSensitivity = OvernightRateSensitivity.of(USD_FED_FUND, USD_FED_FUND.getCurrency(),
         FIXING_START_DATE, FIXING_END_DATE, 1d);
-    when(mockEnv.overnightIndexRatePeriodSensitivity(USD_FED_FUND, FIXING_START_DATE, FIXING_END_DATE))
+    when(mockProv.overnightIndexRatePeriodSensitivity(USD_FED_FUND, FIXING_START_DATE, FIXING_END_DATE))
         .thenReturn(periodSensitivity);
     for (int loopvaldate = 0; loopvaldate < 2; loopvaldate++) {
-      when(mockEnv.getValuationDate()).thenReturn(valuationDate[loopvaldate]);
-      when(mockEnvUp.getValuationDate()).thenReturn(valuationDate[loopvaldate]);
-      when(mockEnvDw.getValuationDate()).thenReturn(valuationDate[loopvaldate]);
-      double rateUp = OBS_FN_APPROX_FWD.rate(mockEnvUp, ro, DUMMY_ACCRUAL_START_DATE, DUMMY_ACCRUAL_END_DATE);
-      double rateDw = OBS_FN_APPROX_FWD.rate(mockEnvDw, ro, DUMMY_ACCRUAL_START_DATE, DUMMY_ACCRUAL_END_DATE);
+      when(mockProv.getValuationDate()).thenReturn(valuationDate[loopvaldate]);
+      when(mockProvUp.getValuationDate()).thenReturn(valuationDate[loopvaldate]);
+      when(mockProvDw.getValuationDate()).thenReturn(valuationDate[loopvaldate]);
+      double rateUp = OBS_FN_APPROX_FWD.rate(ro, DUMMY_ACCRUAL_START_DATE, DUMMY_ACCRUAL_END_DATE, mockProvUp);
+      double rateDw = OBS_FN_APPROX_FWD.rate(ro, DUMMY_ACCRUAL_START_DATE, DUMMY_ACCRUAL_END_DATE, mockProvDw);
       double sensitivityExpected = 0.5 * (rateUp - rateDw) / EPS_FD;
       PointSensitivityBuilder sensitivityBuilderExpected = OvernightRateSensitivity.of(USD_FED_FUND,
           USD_FED_FUND.getCurrency(), FIXING_START_DATE, FIXING_END_DATE, sensitivityExpected);
-      PointSensitivityBuilder sensitivityBuilderComputed = OBS_FN_APPROX_FWD.rateSensitivity(mockEnv, ro,
-          DUMMY_ACCRUAL_START_DATE, DUMMY_ACCRUAL_END_DATE);
+      PointSensitivityBuilder sensitivityBuilderComputed = OBS_FN_APPROX_FWD.rateSensitivity(ro,
+          DUMMY_ACCRUAL_START_DATE, DUMMY_ACCRUAL_END_DATE, mockProv);
       CurveSensitivityTestUtil.assertMulticurveSensitivity(sensitivityBuilderComputed.build(),
           sensitivityBuilderExpected.build(), EPS_FD);
     }
@@ -197,19 +193,19 @@
     LocalDate[] valuationDate = {date(2015, 1, 1), date(2015, 1, 8) };
     OvernightAveragedRateObservation ro =
         OvernightAveragedRateObservation.of(USD_FED_FUND, FIXING_START_DATE, FIXING_END_DATE, 2);
-    PricingEnvironment mockEnv = mock(PricingEnvironment.class);
+    RatesProvider mockProv = mock(RatesProvider.class);
     int nRates = FIXING_DATES.length;
-    PricingEnvironment[] mockEnvUp = new PricingEnvironment[nRates];
-    PricingEnvironment[] mockEnvDw = new PricingEnvironment[nRates];
-    PricingEnvironment mockEnvPeriodUp = mock(PricingEnvironment.class);
-    PricingEnvironment mockEnvPeriodDw = mock(PricingEnvironment.class);
+    RatesProvider[] mockProvUp = new RatesProvider[nRates];
+    RatesProvider[] mockProvDw = new RatesProvider[nRates];
+    RatesProvider mockProvPeriodUp = mock(RatesProvider.class);
+    RatesProvider mockProvPeriodDw = mock(RatesProvider.class);
     for (int i = 0; i < nRates; i++) {
-      when(mockEnv.overnightIndexRate(USD_FED_FUND, FIXING_DATES[i])).thenReturn(FORWARD_RATES[i]);
+      when(mockProv.overnightIndexRate(USD_FED_FUND, FIXING_DATES[i])).thenReturn(FORWARD_RATES[i]);
       LocalDate fixingStartDate = USD_FED_FUND.calculateEffectiveFromFixing(FIXING_DATES[i]);
       LocalDate fixingEndDate = USD_FED_FUND.calculateMaturityFromEffective(fixingStartDate);
       PointSensitivityBuilder pointSensitivity = OvernightRateSensitivity.of(USD_FED_FUND, USD_FED_FUND.getCurrency(),
           FIXING_DATES[i], fixingEndDate, 1d);
-      when(mockEnv.overnightIndexRateSensitivity(USD_FED_FUND, FIXING_DATES[i])).thenReturn(pointSensitivity);
+      when(mockProv.overnightIndexRateSensitivity(USD_FED_FUND, FIXING_DATES[i])).thenReturn(pointSensitivity);
     }
     double investmentFactor = 1.0;
     double afApprox = 0.0;
@@ -220,27 +216,27 @@
       investmentFactor *= 1.0d + af * FORWARD_RATES[i];
     }
     double rateCmp = (investmentFactor - 1.0d) / afApprox;
-    when(mockEnv.overnightIndexRatePeriod(USD_FED_FUND, FIXING_START_DATE,
+    when(mockProv.overnightIndexRatePeriod(USD_FED_FUND, FIXING_START_DATE,
         USD_FED_FUND.getFixingCalendar().previous(FIXING_END_DATE))).thenReturn(rateCmp);
     PointSensitivityBuilder pointSensitivity = OvernightRateSensitivity.of(USD_FED_FUND, USD_FED_FUND.getCurrency(),
         FIXING_START_DATE, USD_FED_FUND.getFixingCalendar().previous(FIXING_END_DATE), 1d);
-    when(mockEnv.overnightIndexRatePeriodSensitivity(USD_FED_FUND, FIXING_START_DATE,
+    when(mockProv.overnightIndexRatePeriodSensitivity(USD_FED_FUND, FIXING_START_DATE,
         USD_FED_FUND.getFixingCalendar().previous(FIXING_END_DATE))).thenReturn(pointSensitivity);
-    setPricingEnvironments(mockEnvUp, mockEnvDw, mockEnvPeriodUp, mockEnvPeriodDw, ro, USD_FED_FUND, FIXING_START_DATE,
+    setRatesProviders(mockProvUp, mockProvDw, mockProvPeriodUp, mockProvPeriodDw, ro, USD_FED_FUND, FIXING_START_DATE,
         USD_FED_FUND.getFixingCalendar().previous(FIXING_END_DATE), rateCmp, null);
     for (int loopvaldate = 0; loopvaldate < 2; loopvaldate++) {
-      when(mockEnv.getValuationDate()).thenReturn(valuationDate[loopvaldate]);
-      when(mockEnvPeriodUp.getValuationDate()).thenReturn(valuationDate[loopvaldate]);
-      when(mockEnvPeriodDw.getValuationDate()).thenReturn(valuationDate[loopvaldate]);
-      PointSensitivityBuilder sensitivityBuilderComputed = OBS_FN_APPROX_FWD.rateSensitivity(mockEnv, ro,
-          DUMMY_ACCRUAL_START_DATE, DUMMY_ACCRUAL_END_DATE);
+      when(mockProv.getValuationDate()).thenReturn(valuationDate[loopvaldate]);
+      when(mockProvPeriodUp.getValuationDate()).thenReturn(valuationDate[loopvaldate]);
+      when(mockProvPeriodDw.getValuationDate()).thenReturn(valuationDate[loopvaldate]);
+      PointSensitivityBuilder sensitivityBuilderComputed = OBS_FN_APPROX_FWD.rateSensitivity(ro,
+          DUMMY_ACCRUAL_START_DATE, DUMMY_ACCRUAL_END_DATE, mockProv);
 
       PointSensitivityBuilder sensitivityBuilderExpected1 = PointSensitivityBuilder.none();
       for (int i = 0; i < nRates; ++i) {
-        when(mockEnvUp[i].getValuationDate()).thenReturn(valuationDate[loopvaldate]);
-        when(mockEnvDw[i].getValuationDate()).thenReturn(valuationDate[loopvaldate]);
-        double rateUp = OBS_FN_APPROX_FWD.rate(mockEnvUp[i], ro, DUMMY_ACCRUAL_START_DATE, DUMMY_ACCRUAL_END_DATE);
-        double rateDw = OBS_FN_APPROX_FWD.rate(mockEnvDw[i], ro, DUMMY_ACCRUAL_START_DATE, DUMMY_ACCRUAL_END_DATE);
+        when(mockProvUp[i].getValuationDate()).thenReturn(valuationDate[loopvaldate]);
+        when(mockProvDw[i].getValuationDate()).thenReturn(valuationDate[loopvaldate]);
+        double rateUp = OBS_FN_APPROX_FWD.rate(ro, DUMMY_ACCRUAL_START_DATE, DUMMY_ACCRUAL_END_DATE, mockProvUp[i]);
+        double rateDw = OBS_FN_APPROX_FWD.rate(ro, DUMMY_ACCRUAL_START_DATE, DUMMY_ACCRUAL_END_DATE, mockProvDw[i]);
         double res = 0.5 * (rateUp - rateDw) / EPS_FD;
         LocalDate fixingStartDate = USD_FED_FUND.calculateEffectiveFromFixing(FIXING_DATES[i]);
         LocalDate fixingEndDate = USD_FED_FUND.calculateMaturityFromEffective(fixingStartDate);
@@ -248,10 +244,10 @@
             .combinedWith(OvernightRateSensitivity.of(USD_FED_FUND, USD_FED_FUND.getCurrency(), FIXING_DATES[i],
                 fixingEndDate, res));
       }
-      double ratePeriodUp = OBS_FN_APPROX_FWD.rate(mockEnvPeriodUp, ro, DUMMY_ACCRUAL_START_DATE,
-          DUMMY_ACCRUAL_END_DATE);
-      double ratePeriodDw = OBS_FN_APPROX_FWD.rate(mockEnvPeriodDw, ro, DUMMY_ACCRUAL_START_DATE,
-          DUMMY_ACCRUAL_END_DATE);
+      double ratePeriodUp = OBS_FN_APPROX_FWD.rate(ro, DUMMY_ACCRUAL_START_DATE,
+          DUMMY_ACCRUAL_END_DATE, mockProvPeriodUp);
+      double ratePeriodDw = OBS_FN_APPROX_FWD.rate(ro, DUMMY_ACCRUAL_START_DATE,
+          DUMMY_ACCRUAL_END_DATE, mockProvPeriodDw);
       double periodSensitivityExpected = 0.5 * (ratePeriodUp - ratePeriodDw) / EPS_FD;
       PointSensitivityBuilder sensitivityBuilderExpected2 = OvernightRateSensitivity.of(USD_FED_FUND,
           USD_FED_FUND.getCurrency(), FIXING_START_DATE, USD_FED_FUND.getFixingCalendar().previous(FIXING_END_DATE),
@@ -264,43 +260,43 @@
     }
   }
 
-  private void setPricingEnvironments(PricingEnvironment[] mockEnvUp, PricingEnvironment[] mockEnvDw,
-      PricingEnvironment mockEnvPeriodUp, PricingEnvironment mockEnvPeriodDw, OvernightAveragedRateObservation ro,
+  private void setRatesProviders(RatesProvider[] mockProvUp, RatesProvider[] mockProvDw,
+      RatesProvider mockProvPeriodUp, RatesProvider mockProvPeriodDw, OvernightAveragedRateObservation ro,
       OvernightIndex index, LocalDate periodStartDate, LocalDate PeriodEndDate, double rateCmp,
       LocalDateDoubleTimeSeriesBuilder tsb) {
     int nRates = FIXING_DATES.length;
     double[][] ratesUp = new double[nRates][];
     double[][] ratesDw = new double[nRates][];
     for (int i = 0; i < nRates; ++i) {
-      mockEnvUp[i] = mock(PricingEnvironment.class);
-      mockEnvDw[i] = mock(PricingEnvironment.class);
+      mockProvUp[i] = mock(RatesProvider.class);
+      mockProvDw[i] = mock(RatesProvider.class);
       ratesUp[i] = Arrays.copyOf(FIXING_RATES, nRates);
       ratesDw[i] = Arrays.copyOf(FIXING_RATES, nRates);
       ratesUp[i][i] += EPS_FD;
       ratesDw[i][i] -= EPS_FD;
     }
     for (int i = 0; i < nRates; i++) {
-      when(mockEnvPeriodUp.overnightIndexRate(index, FIXING_DATES[i])).thenReturn(FORWARD_RATES[i]);
-      when(mockEnvPeriodDw.overnightIndexRate(index, FIXING_DATES[i])).thenReturn(FORWARD_RATES[i]);
-      when(mockEnvUp[i].overnightIndexRatePeriod(index, FIXING_START_DATE,
+      when(mockProvPeriodUp.overnightIndexRate(index, FIXING_DATES[i])).thenReturn(FORWARD_RATES[i]);
+      when(mockProvPeriodDw.overnightIndexRate(index, FIXING_DATES[i])).thenReturn(FORWARD_RATES[i]);
+      when(mockProvUp[i].overnightIndexRatePeriod(index, FIXING_START_DATE,
           index.getFixingCalendar().previous(FIXING_END_DATE))).thenReturn(rateCmp);
-      when(mockEnvDw[i].overnightIndexRatePeriod(index, FIXING_START_DATE,
+      when(mockProvDw[i].overnightIndexRatePeriod(index, FIXING_START_DATE,
           index.getFixingCalendar().previous(FIXING_END_DATE))).thenReturn(rateCmp);
       for (int j = 0; j < nRates; ++j) {
-        when(mockEnvUp[j].overnightIndexRate(index, FIXING_DATES[i])).thenReturn(ratesUp[j][i]);
-        when(mockEnvDw[j].overnightIndexRate(index, FIXING_DATES[i])).thenReturn(ratesDw[j][i]);
-      }
-    }
-    when(mockEnvPeriodUp.overnightIndexRatePeriod(index, periodStartDate, PeriodEndDate)).thenReturn(
+        when(mockProvUp[j].overnightIndexRate(index, FIXING_DATES[i])).thenReturn(ratesUp[j][i]);
+        when(mockProvDw[j].overnightIndexRate(index, FIXING_DATES[i])).thenReturn(ratesDw[j][i]);
+      }
+    }
+    when(mockProvPeriodUp.overnightIndexRatePeriod(index, periodStartDate, PeriodEndDate)).thenReturn(
         rateCmp + EPS_FD);
-    when(mockEnvPeriodDw.overnightIndexRatePeriod(index, periodStartDate, PeriodEndDate)).thenReturn(
+    when(mockProvPeriodDw.overnightIndexRatePeriod(index, periodStartDate, PeriodEndDate)).thenReturn(
         rateCmp - EPS_FD);
     if (tsb != null) {
-      when(mockEnvPeriodUp.timeSeries(index)).thenReturn(tsb.build());
-      when(mockEnvPeriodDw.timeSeries(index)).thenReturn(tsb.build());
+      when(mockProvPeriodUp.timeSeries(index)).thenReturn(tsb.build());
+      when(mockProvPeriodDw.timeSeries(index)).thenReturn(tsb.build());
       for (int i = 0; i < nRates; i++) {
-        when(mockEnvUp[i].timeSeries(index)).thenReturn(tsb.build());
-        when(mockEnvDw[i].timeSeries(index)).thenReturn(tsb.build());
+        when(mockProvUp[i].timeSeries(index)).thenReturn(tsb.build());
+        when(mockProvDw[i].timeSeries(index)).thenReturn(tsb.build());
       }
     }
   }
@@ -362,25 +358,25 @@
     for (int i = 0; i < 2; i++) {
       tsb.put(FIXING_DATES[i], FIXING_RATES[i]);
     }
-    PricingEnvironment mockEnv = mock(PricingEnvironment.class);
+    RatesProvider mockProv = mock(RatesProvider.class);
     int nRates = FIXING_DATES.length;
-    PricingEnvironment[] mockEnvUp = new PricingEnvironment[nRates];
-    PricingEnvironment[] mockEnvDw = new PricingEnvironment[nRates];
-    PricingEnvironment mockEnvPeriodUp = mock(PricingEnvironment.class);
-    PricingEnvironment mockEnvPeriodDw = mock(PricingEnvironment.class);
-    when(mockEnv.timeSeries(USD_FED_FUND)).thenReturn(tsb.build());
+    RatesProvider[] mockProvUp = new RatesProvider[nRates];
+    RatesProvider[] mockProvDw = new RatesProvider[nRates];
+    RatesProvider mockProvPeriodUp = mock(RatesProvider.class);
+    RatesProvider mockProvPeriodDw = mock(RatesProvider.class);
+    when(mockProv.timeSeries(USD_FED_FUND)).thenReturn(tsb.build());
     for (int i = 0; i < 2; i++) {
-      when(mockEnv.overnightIndexRate(USD_FED_FUND, FIXING_DATES[i])).thenReturn(FIXING_RATES[i]);
-      when(mockEnv.overnightIndexRateSensitivity(USD_FED_FUND, FIXING_DATES[i])).thenReturn(
+      when(mockProv.overnightIndexRate(USD_FED_FUND, FIXING_DATES[i])).thenReturn(FIXING_RATES[i]);
+      when(mockProv.overnightIndexRateSensitivity(USD_FED_FUND, FIXING_DATES[i])).thenReturn(
           PointSensitivityBuilder.none());
     }
     for (int i = 2; i < nRates; i++) {
-      when(mockEnv.overnightIndexRate(USD_FED_FUND, FIXING_DATES[i])).thenReturn(FORWARD_RATES[i]);
+      when(mockProv.overnightIndexRate(USD_FED_FUND, FIXING_DATES[i])).thenReturn(FORWARD_RATES[i]);
       LocalDate fixingStartDate = USD_FED_FUND.calculateEffectiveFromFixing(FIXING_DATES[i]);
       LocalDate fixingEndDate = USD_FED_FUND.calculateMaturityFromEffective(fixingStartDate);
       PointSensitivityBuilder pointSensitivity = OvernightRateSensitivity.of(USD_FED_FUND, USD_FED_FUND.getCurrency(),
           FIXING_DATES[i], fixingEndDate, 1d);
-      when(mockEnv.overnightIndexRateSensitivity(USD_FED_FUND, FIXING_DATES[i])).thenReturn(pointSensitivity);
+      when(mockProv.overnightIndexRateSensitivity(USD_FED_FUND, FIXING_DATES[i])).thenReturn(pointSensitivity);
     }
     double investmentFactor = 1.0;
     double afApprox = 0.0;
@@ -391,38 +387,38 @@
       investmentFactor *= 1.0d + af * FORWARD_RATES[i];
     }
     double rateCmp = (investmentFactor - 1.0d) / afApprox;
-    when(mockEnv.overnightIndexRatePeriod(USD_FED_FUND, USD_FED_FUND.getFixingCalendar().next(FIXING_START_DATE),
+    when(mockProv.overnightIndexRatePeriod(USD_FED_FUND, USD_FED_FUND.getFixingCalendar().next(FIXING_START_DATE),
         USD_FED_FUND.getFixingCalendar().previous(FIXING_END_DATE))).thenReturn(rateCmp);
     PointSensitivityBuilder periodSensitivity = OvernightRateSensitivity.of(USD_FED_FUND, USD_FED_FUND.getCurrency(),
         USD_FED_FUND.getFixingCalendar().next(FIXING_START_DATE),
         USD_FED_FUND.getFixingCalendar().previous(FIXING_END_DATE), 1d);
-    when(mockEnv.overnightIndexRatePeriodSensitivity(USD_FED_FUND,
+    when(mockProv.overnightIndexRatePeriodSensitivity(USD_FED_FUND,
             USD_FED_FUND.getFixingCalendar().next(FIXING_START_DATE),
         USD_FED_FUND.getFixingCalendar().previous(FIXING_END_DATE))).thenReturn(periodSensitivity);
-    setPricingEnvironments(mockEnvUp, mockEnvDw, mockEnvPeriodUp, mockEnvPeriodDw, ro, USD_FED_FUND, USD_FED_FUND
+    setRatesProviders(mockProvUp, mockProvDw, mockProvPeriodUp, mockProvPeriodDw, ro, USD_FED_FUND, USD_FED_FUND
         .getFixingCalendar().next(FIXING_START_DATE), USD_FED_FUND.getFixingCalendar().previous(FIXING_END_DATE),
         rateCmp, tsb);
     for (int i = 0; i < 2; i++) {
-      when(mockEnvPeriodUp.overnightIndexRate(USD_FED_FUND, FIXING_DATES[i])).thenReturn(FIXING_RATES[i]);
-      when(mockEnvPeriodDw.overnightIndexRate(USD_FED_FUND, FIXING_DATES[i])).thenReturn(FIXING_RATES[i]);
+      when(mockProvPeriodUp.overnightIndexRate(USD_FED_FUND, FIXING_DATES[i])).thenReturn(FIXING_RATES[i]);
+      when(mockProvPeriodDw.overnightIndexRate(USD_FED_FUND, FIXING_DATES[i])).thenReturn(FIXING_RATES[i]);
       for (int j = 0; j < nRates; ++j) {
-        when(mockEnvUp[j].overnightIndexRate(USD_FED_FUND, FIXING_DATES[i])).thenReturn(FIXING_RATES[i]);
-        when(mockEnvDw[j].overnightIndexRate(USD_FED_FUND, FIXING_DATES[i])).thenReturn(FIXING_RATES[i]);
-      }
-    }
-    for (int loopvaldate = 0; loopvaldate < 2; loopvaldate++) {
-      when(mockEnv.getValuationDate()).thenReturn(valuationDate[loopvaldate]);
-      when(mockEnvPeriodUp.getValuationDate()).thenReturn(valuationDate[loopvaldate]);
-      when(mockEnvPeriodDw.getValuationDate()).thenReturn(valuationDate[loopvaldate]);
-      PointSensitivityBuilder sensitivityBuilderComputed = OBS_FN_APPROX_FWD.rateSensitivity(mockEnv, ro,
-          DUMMY_ACCRUAL_START_DATE, DUMMY_ACCRUAL_END_DATE);
+        when(mockProvUp[j].overnightIndexRate(USD_FED_FUND, FIXING_DATES[i])).thenReturn(FIXING_RATES[i]);
+        when(mockProvDw[j].overnightIndexRate(USD_FED_FUND, FIXING_DATES[i])).thenReturn(FIXING_RATES[i]);
+      }
+    }
+    for (int loopvaldate = 0; loopvaldate < 2; loopvaldate++) {
+      when(mockProv.getValuationDate()).thenReturn(valuationDate[loopvaldate]);
+      when(mockProvPeriodUp.getValuationDate()).thenReturn(valuationDate[loopvaldate]);
+      when(mockProvPeriodDw.getValuationDate()).thenReturn(valuationDate[loopvaldate]);
+      PointSensitivityBuilder sensitivityBuilderComputed = OBS_FN_APPROX_FWD.rateSensitivity(ro,
+          DUMMY_ACCRUAL_START_DATE, DUMMY_ACCRUAL_END_DATE, mockProv);
 
       PointSensitivityBuilder sensitivityBuilderExpected1 = PointSensitivityBuilder.none();
       for (int i = 0; i < nRates; ++i) {
-        when(mockEnvUp[i].getValuationDate()).thenReturn(valuationDate[loopvaldate]);
-        when(mockEnvDw[i].getValuationDate()).thenReturn(valuationDate[loopvaldate]);
-        double rateUp = OBS_FN_APPROX_FWD.rate(mockEnvUp[i], ro, DUMMY_ACCRUAL_START_DATE, DUMMY_ACCRUAL_END_DATE);
-        double rateDw = OBS_FN_APPROX_FWD.rate(mockEnvDw[i], ro, DUMMY_ACCRUAL_START_DATE, DUMMY_ACCRUAL_END_DATE);
+        when(mockProvUp[i].getValuationDate()).thenReturn(valuationDate[loopvaldate]);
+        when(mockProvDw[i].getValuationDate()).thenReturn(valuationDate[loopvaldate]);
+        double rateUp = OBS_FN_APPROX_FWD.rate(ro, DUMMY_ACCRUAL_START_DATE, DUMMY_ACCRUAL_END_DATE, mockProvUp[i]);
+        double rateDw = OBS_FN_APPROX_FWD.rate(ro, DUMMY_ACCRUAL_START_DATE, DUMMY_ACCRUAL_END_DATE, mockProvDw[i]);
         double res = 0.5 * (rateUp - rateDw) / EPS_FD;
         LocalDate fixingStartDate = USD_FED_FUND.calculateEffectiveFromFixing(FIXING_DATES[i]);
         LocalDate fixingEndDate = USD_FED_FUND.calculateMaturityFromEffective(fixingStartDate);
@@ -430,10 +426,10 @@
             .combinedWith(OvernightRateSensitivity.of(USD_FED_FUND, USD_FED_FUND.getCurrency(), FIXING_DATES[i],
                 fixingEndDate, res));
       }
-      double ratePeriodUp = OBS_FN_APPROX_FWD.rate(mockEnvPeriodUp, ro, DUMMY_ACCRUAL_START_DATE,
-          DUMMY_ACCRUAL_END_DATE);
-      double ratePeriodDw = OBS_FN_APPROX_FWD.rate(mockEnvPeriodDw, ro, DUMMY_ACCRUAL_START_DATE,
-          DUMMY_ACCRUAL_END_DATE);
+      double ratePeriodUp = OBS_FN_APPROX_FWD.rate(ro, DUMMY_ACCRUAL_START_DATE, DUMMY_ACCRUAL_END_DATE,
+          mockProvPeriodUp);
+      double ratePeriodDw = OBS_FN_APPROX_FWD.rate(ro, DUMMY_ACCRUAL_START_DATE, DUMMY_ACCRUAL_END_DATE,
+          mockProvPeriodDw);
       double periodSensitivityExpected = 0.5 * (ratePeriodUp - ratePeriodDw) / EPS_FD;
       PointSensitivityBuilder sensitivityBuilderExpected2 = OvernightRateSensitivity.of(USD_FED_FUND,
           USD_FED_FUND.getCurrency(), USD_FED_FUND.getFixingCalendar().next(FIXING_START_DATE),
@@ -511,25 +507,25 @@
     for (int i = 0; i < lastFixing; i++) {
       tsb.put(FIXING_DATES[i], FIXING_RATES[i]);
     }
-    PricingEnvironment mockEnv = mock(PricingEnvironment.class);
+    RatesProvider mockProv = mock(RatesProvider.class);
     int nRates = FIXING_DATES.length;
-    PricingEnvironment[] mockEnvUp = new PricingEnvironment[nRates];
-    PricingEnvironment[] mockEnvDw = new PricingEnvironment[nRates];
-    PricingEnvironment mockEnvPeriodUp = mock(PricingEnvironment.class);
-    PricingEnvironment mockEnvPeriodDw = mock(PricingEnvironment.class);
-    when(mockEnv.timeSeries(USD_FED_FUND)).thenReturn(tsb.build());
-    for (int i = 0; i < lastFixing; i++) {
-      when(mockEnv.overnightIndexRate(USD_FED_FUND, FIXING_DATES[i])).thenReturn(FIXING_RATES[i]);
-      when(mockEnv.overnightIndexRateSensitivity(USD_FED_FUND, FIXING_DATES[i])).thenReturn(
+    RatesProvider[] mockProvUp = new RatesProvider[nRates];
+    RatesProvider[] mockProvDw = new RatesProvider[nRates];
+    RatesProvider mockProvPeriodUp = mock(RatesProvider.class);
+    RatesProvider mockProvPeriodDw = mock(RatesProvider.class);
+    when(mockProv.timeSeries(USD_FED_FUND)).thenReturn(tsb.build());
+    for (int i = 0; i < lastFixing; i++) {
+      when(mockProv.overnightIndexRate(USD_FED_FUND, FIXING_DATES[i])).thenReturn(FIXING_RATES[i]);
+      when(mockProv.overnightIndexRateSensitivity(USD_FED_FUND, FIXING_DATES[i])).thenReturn(
           PointSensitivityBuilder.none());
     }
     for (int i = lastFixing; i < FIXING_DATES.length; i++) {
-      when(mockEnv.overnightIndexRate(USD_FED_FUND, FIXING_DATES[i])).thenReturn(FORWARD_RATES[i]);
+      when(mockProv.overnightIndexRate(USD_FED_FUND, FIXING_DATES[i])).thenReturn(FORWARD_RATES[i]);
       LocalDate fixingStartDate = USD_FED_FUND.calculateEffectiveFromFixing(FIXING_DATES[i]);
       LocalDate fixingEndDate = USD_FED_FUND.calculateMaturityFromEffective(fixingStartDate);
       PointSensitivityBuilder pointSensitivity = OvernightRateSensitivity.of(USD_FED_FUND, USD_FED_FUND.getCurrency(),
           FIXING_DATES[i], fixingEndDate, 1d);
-      when(mockEnv.overnightIndexRateSensitivity(USD_FED_FUND, FIXING_DATES[i])).thenReturn(pointSensitivity);
+      when(mockProv.overnightIndexRateSensitivity(USD_FED_FUND, FIXING_DATES[i])).thenReturn(pointSensitivity);
     }
     double investmentFactor = 1.0;
     double afApprox = 0.0;
@@ -540,37 +536,37 @@
       investmentFactor *= 1.0d + af * FORWARD_RATES[i];
     }
     double rateCmp = (investmentFactor - 1.0d) / afApprox;
-    when(mockEnv.overnightIndexRatePeriod(USD_FED_FUND, FIXING_DATES[lastFixing],
+    when(mockProv.overnightIndexRatePeriod(USD_FED_FUND, FIXING_DATES[lastFixing],
         FIXING_DATES[5])).thenReturn(rateCmp);
     PointSensitivityBuilder periodSensitivity = OvernightRateSensitivity.of(USD_FED_FUND, USD_FED_FUND.getCurrency(),
         FIXING_DATES[lastFixing], FIXING_DATES[5], 1d);
-    when(mockEnv.overnightIndexRatePeriodSensitivity(USD_FED_FUND, FIXING_DATES[lastFixing], FIXING_DATES[5]))
+    when(mockProv.overnightIndexRatePeriodSensitivity(USD_FED_FUND, FIXING_DATES[lastFixing], FIXING_DATES[5]))
         .thenReturn(periodSensitivity);
-    setPricingEnvironments(mockEnvUp, mockEnvDw, mockEnvPeriodUp, mockEnvPeriodDw, ro, USD_FED_FUND,
+    setRatesProviders(mockProvUp, mockProvDw, mockProvPeriodUp, mockProvPeriodDw, ro, USD_FED_FUND,
         FIXING_DATES[lastFixing], FIXING_DATES[5], rateCmp, tsb);
-    when(mockEnvPeriodUp.timeSeries(USD_FED_FUND)).thenReturn(tsb.build());
-    when(mockEnvPeriodDw.timeSeries(USD_FED_FUND)).thenReturn(tsb.build());
-    for (int i = 0; i < lastFixing; i++) {
-      when(mockEnvPeriodUp.overnightIndexRate(USD_FED_FUND, FIXING_DATES[i])).thenReturn(FIXING_RATES[i]);
-      when(mockEnvPeriodDw.overnightIndexRate(USD_FED_FUND, FIXING_DATES[i])).thenReturn(FIXING_RATES[i]);
+    when(mockProvPeriodUp.timeSeries(USD_FED_FUND)).thenReturn(tsb.build());
+    when(mockProvPeriodDw.timeSeries(USD_FED_FUND)).thenReturn(tsb.build());
+    for (int i = 0; i < lastFixing; i++) {
+      when(mockProvPeriodUp.overnightIndexRate(USD_FED_FUND, FIXING_DATES[i])).thenReturn(FIXING_RATES[i]);
+      when(mockProvPeriodDw.overnightIndexRate(USD_FED_FUND, FIXING_DATES[i])).thenReturn(FIXING_RATES[i]);
       for (int j = 0; j < nRates; ++j) {
-        when(mockEnvUp[j].overnightIndexRate(USD_FED_FUND, FIXING_DATES[i])).thenReturn(FIXING_RATES[i]);
-        when(mockEnvDw[j].overnightIndexRate(USD_FED_FUND, FIXING_DATES[i])).thenReturn(FIXING_RATES[i]);
-      }
-    }
-    for (int loopvaldate = 0; loopvaldate < 2; loopvaldate++) {
-      when(mockEnv.getValuationDate()).thenReturn(valuationDate[loopvaldate]);
-      when(mockEnvPeriodUp.getValuationDate()).thenReturn(valuationDate[loopvaldate]);
-      when(mockEnvPeriodDw.getValuationDate()).thenReturn(valuationDate[loopvaldate]);
-      PointSensitivityBuilder sensitivityBuilderComputed = OBS_FN_APPROX_FWD.rateSensitivity(mockEnv, ro,
-          DUMMY_ACCRUAL_START_DATE, DUMMY_ACCRUAL_END_DATE);
+        when(mockProvUp[j].overnightIndexRate(USD_FED_FUND, FIXING_DATES[i])).thenReturn(FIXING_RATES[i]);
+        when(mockProvDw[j].overnightIndexRate(USD_FED_FUND, FIXING_DATES[i])).thenReturn(FIXING_RATES[i]);
+      }
+    }
+    for (int loopvaldate = 0; loopvaldate < 2; loopvaldate++) {
+      when(mockProv.getValuationDate()).thenReturn(valuationDate[loopvaldate]);
+      when(mockProvPeriodUp.getValuationDate()).thenReturn(valuationDate[loopvaldate]);
+      when(mockProvPeriodDw.getValuationDate()).thenReturn(valuationDate[loopvaldate]);
+      PointSensitivityBuilder sensitivityBuilderComputed = OBS_FN_APPROX_FWD.rateSensitivity(ro,
+          DUMMY_ACCRUAL_START_DATE, DUMMY_ACCRUAL_END_DATE, mockProv);
 
       PointSensitivityBuilder sensitivityBuilderExpected1 = PointSensitivityBuilder.none();
       for (int i = 0; i < nRates; ++i) {
-        when(mockEnvUp[i].getValuationDate()).thenReturn(valuationDate[loopvaldate]);
-        when(mockEnvDw[i].getValuationDate()).thenReturn(valuationDate[loopvaldate]);
-        double rateUp = OBS_FN_APPROX_FWD.rate(mockEnvUp[i], ro, DUMMY_ACCRUAL_START_DATE, DUMMY_ACCRUAL_END_DATE);
-        double rateDw = OBS_FN_APPROX_FWD.rate(mockEnvDw[i], ro, DUMMY_ACCRUAL_START_DATE, DUMMY_ACCRUAL_END_DATE);
+        when(mockProvUp[i].getValuationDate()).thenReturn(valuationDate[loopvaldate]);
+        when(mockProvDw[i].getValuationDate()).thenReturn(valuationDate[loopvaldate]);
+        double rateUp = OBS_FN_APPROX_FWD.rate(ro, DUMMY_ACCRUAL_START_DATE, DUMMY_ACCRUAL_END_DATE, mockProvUp[i]);
+        double rateDw = OBS_FN_APPROX_FWD.rate(ro, DUMMY_ACCRUAL_START_DATE, DUMMY_ACCRUAL_END_DATE, mockProvDw[i]);
         double res = 0.5 * (rateUp - rateDw) / EPS_FD;
         LocalDate fixingStartDate = USD_FED_FUND.calculateEffectiveFromFixing(FIXING_DATES[i]);
         LocalDate fixingEndDate = USD_FED_FUND.calculateMaturityFromEffective(fixingStartDate);
@@ -578,10 +574,10 @@
             .combinedWith(OvernightRateSensitivity.of(USD_FED_FUND, USD_FED_FUND.getCurrency(), FIXING_DATES[i],
                 fixingEndDate, res));
       }
-      double ratePeriodUp = OBS_FN_APPROX_FWD.rate(mockEnvPeriodUp, ro, DUMMY_ACCRUAL_START_DATE,
-          DUMMY_ACCRUAL_END_DATE);
-      double ratePeriodDw = OBS_FN_APPROX_FWD.rate(mockEnvPeriodDw, ro, DUMMY_ACCRUAL_START_DATE,
-          DUMMY_ACCRUAL_END_DATE);
+      double ratePeriodUp = OBS_FN_APPROX_FWD.rate(ro, DUMMY_ACCRUAL_START_DATE, DUMMY_ACCRUAL_END_DATE,
+          mockProvPeriodUp);
+      double ratePeriodDw = OBS_FN_APPROX_FWD.rate(ro, DUMMY_ACCRUAL_START_DATE, DUMMY_ACCRUAL_END_DATE,
+          mockProvPeriodDw);
       double periodSensitivityExpected = 0.5 * (ratePeriodUp - ratePeriodDw) / EPS_FD;
       PointSensitivityBuilder sensitivityBuilderExpected2 = OvernightRateSensitivity.of(USD_FED_FUND,
           USD_FED_FUND.getCurrency(), FIXING_DATES[lastFixing], FIXING_DATES[5], periodSensitivityExpected);
@@ -658,25 +654,25 @@
     for (int i = 0; i < lastFixing; i++) {
       tsb.put(FIXING_DATES[i], FIXING_RATES[i]);
     }
-    PricingEnvironment mockEnv = mock(PricingEnvironment.class);
+    RatesProvider mockProv = mock(RatesProvider.class);
     int nRates = FIXING_DATES.length;
-    PricingEnvironment[] mockEnvUp = new PricingEnvironment[nRates];
-    PricingEnvironment[] mockEnvDw = new PricingEnvironment[nRates];
-    PricingEnvironment mockEnvPeriodUp = mock(PricingEnvironment.class);
-    PricingEnvironment mockEnvPeriodDw = mock(PricingEnvironment.class);
-    when(mockEnv.timeSeries(GBP_SONIA)).thenReturn(tsb.build());
-    for (int i = 0; i < lastFixing; i++) {
-      when(mockEnv.overnightIndexRate(GBP_SONIA, FIXING_DATES[i])).thenReturn(FIXING_RATES[i]);
-      when(mockEnv.overnightIndexRateSensitivity(GBP_SONIA, FIXING_DATES[i])).thenReturn(
+    RatesProvider[] mockProvUp = new RatesProvider[nRates];
+    RatesProvider[] mockProvDw = new RatesProvider[nRates];
+    RatesProvider mockProvPeriodUp = mock(RatesProvider.class);
+    RatesProvider mockProvPeriodDw = mock(RatesProvider.class);
+    when(mockProv.timeSeries(GBP_SONIA)).thenReturn(tsb.build());
+    for (int i = 0; i < lastFixing; i++) {
+      when(mockProv.overnightIndexRate(GBP_SONIA, FIXING_DATES[i])).thenReturn(FIXING_RATES[i]);
+      when(mockProv.overnightIndexRateSensitivity(GBP_SONIA, FIXING_DATES[i])).thenReturn(
           PointSensitivityBuilder.none());
     }
     for (int i = lastFixing; i < FIXING_DATES.length; i++) {
-      when(mockEnv.overnightIndexRate(GBP_SONIA, FIXING_DATES[i])).thenReturn(FORWARD_RATES[i]);
+      when(mockProv.overnightIndexRate(GBP_SONIA, FIXING_DATES[i])).thenReturn(FORWARD_RATES[i]);
       LocalDate fixingStartDate = GBP_SONIA.calculateEffectiveFromFixing(FIXING_DATES[i]);
       LocalDate fixingEndDate = GBP_SONIA.calculateMaturityFromEffective(fixingStartDate);
       PointSensitivityBuilder pointSensitivity = OvernightRateSensitivity.of(GBP_SONIA, GBP_SONIA.getCurrency(),
           FIXING_DATES[i], fixingEndDate, 1d);
-      when(mockEnv.overnightIndexRateSensitivity(GBP_SONIA, FIXING_DATES[i])).thenReturn(pointSensitivity);
+      when(mockProv.overnightIndexRateSensitivity(GBP_SONIA, FIXING_DATES[i])).thenReturn(pointSensitivity);
     }
     double investmentFactor = 1.0;
     double afApprox = 0.0;
@@ -687,37 +683,37 @@
       investmentFactor *= 1.0d + af * FORWARD_RATES[i];
     }
     double rateCmp = (investmentFactor - 1.0d) / afApprox;
-    when(mockEnv.overnightIndexRatePeriod(GBP_SONIA, FIXING_DATES[lastFixing],
+    when(mockProv.overnightIndexRatePeriod(GBP_SONIA, FIXING_DATES[lastFixing],
         FIXING_DATES[5])).thenReturn(rateCmp);
     PointSensitivityBuilder periodSensitivity = OvernightRateSensitivity.of(GBP_SONIA, GBP_SONIA.getCurrency(),
         FIXING_DATES[lastFixing], FIXING_DATES[5], 1d);
-    when(mockEnv.overnightIndexRatePeriodSensitivity(GBP_SONIA, FIXING_DATES[lastFixing], FIXING_DATES[5]))
+    when(mockProv.overnightIndexRatePeriodSensitivity(GBP_SONIA, FIXING_DATES[lastFixing], FIXING_DATES[5]))
         .thenReturn(periodSensitivity);
-    setPricingEnvironments(mockEnvUp, mockEnvDw, mockEnvPeriodUp, mockEnvPeriodDw, ro, GBP_SONIA,
+    setRatesProviders(mockProvUp, mockProvDw, mockProvPeriodUp, mockProvPeriodDw, ro, GBP_SONIA,
         FIXING_DATES[lastFixing], FIXING_DATES[5], rateCmp, tsb);
-    when(mockEnvPeriodUp.timeSeries(GBP_SONIA)).thenReturn(tsb.build());
-    when(mockEnvPeriodDw.timeSeries(GBP_SONIA)).thenReturn(tsb.build());
-    for (int i = 0; i < lastFixing; i++) {
-      when(mockEnvPeriodUp.overnightIndexRate(GBP_SONIA, FIXING_DATES[i])).thenReturn(FIXING_RATES[i]);
-      when(mockEnvPeriodDw.overnightIndexRate(GBP_SONIA, FIXING_DATES[i])).thenReturn(FIXING_RATES[i]);
+    when(mockProvPeriodUp.timeSeries(GBP_SONIA)).thenReturn(tsb.build());
+    when(mockProvPeriodDw.timeSeries(GBP_SONIA)).thenReturn(tsb.build());
+    for (int i = 0; i < lastFixing; i++) {
+      when(mockProvPeriodUp.overnightIndexRate(GBP_SONIA, FIXING_DATES[i])).thenReturn(FIXING_RATES[i]);
+      when(mockProvPeriodDw.overnightIndexRate(GBP_SONIA, FIXING_DATES[i])).thenReturn(FIXING_RATES[i]);
       for (int j = 0; j < nRates; ++j) {
-        when(mockEnvUp[j].overnightIndexRate(GBP_SONIA, FIXING_DATES[i])).thenReturn(FIXING_RATES[i]);
-        when(mockEnvDw[j].overnightIndexRate(GBP_SONIA, FIXING_DATES[i])).thenReturn(FIXING_RATES[i]);
-      }
-    }
-    for (int loopvaldate = 0; loopvaldate < 2; loopvaldate++) {
-      when(mockEnv.getValuationDate()).thenReturn(valuationDate[loopvaldate]);
-      when(mockEnvPeriodUp.getValuationDate()).thenReturn(valuationDate[loopvaldate]);
-      when(mockEnvPeriodDw.getValuationDate()).thenReturn(valuationDate[loopvaldate]);
-      PointSensitivityBuilder sensitivityBuilderComputed = OBS_FN_APPROX_FWD.rateSensitivity(mockEnv, ro,
-          DUMMY_ACCRUAL_START_DATE, DUMMY_ACCRUAL_END_DATE);
+        when(mockProvUp[j].overnightIndexRate(GBP_SONIA, FIXING_DATES[i])).thenReturn(FIXING_RATES[i]);
+        when(mockProvDw[j].overnightIndexRate(GBP_SONIA, FIXING_DATES[i])).thenReturn(FIXING_RATES[i]);
+      }
+    }
+    for (int loopvaldate = 0; loopvaldate < 2; loopvaldate++) {
+      when(mockProv.getValuationDate()).thenReturn(valuationDate[loopvaldate]);
+      when(mockProvPeriodUp.getValuationDate()).thenReturn(valuationDate[loopvaldate]);
+      when(mockProvPeriodDw.getValuationDate()).thenReturn(valuationDate[loopvaldate]);
+      PointSensitivityBuilder sensitivityBuilderComputed = OBS_FN_APPROX_FWD.rateSensitivity(ro,
+          DUMMY_ACCRUAL_START_DATE, DUMMY_ACCRUAL_END_DATE, mockProv);
 
       PointSensitivityBuilder sensitivityBuilderExpected1 = PointSensitivityBuilder.none();
       for (int i = 0; i < nRates; ++i) {
-        when(mockEnvUp[i].getValuationDate()).thenReturn(valuationDate[loopvaldate]);
-        when(mockEnvDw[i].getValuationDate()).thenReturn(valuationDate[loopvaldate]);
-        double rateUp = OBS_FN_APPROX_FWD.rate(mockEnvUp[i], ro, DUMMY_ACCRUAL_START_DATE, DUMMY_ACCRUAL_END_DATE);
-        double rateDw = OBS_FN_APPROX_FWD.rate(mockEnvDw[i], ro, DUMMY_ACCRUAL_START_DATE, DUMMY_ACCRUAL_END_DATE);
+        when(mockProvUp[i].getValuationDate()).thenReturn(valuationDate[loopvaldate]);
+        when(mockProvDw[i].getValuationDate()).thenReturn(valuationDate[loopvaldate]);
+        double rateUp = OBS_FN_APPROX_FWD.rate(ro, DUMMY_ACCRUAL_START_DATE, DUMMY_ACCRUAL_END_DATE, mockProvUp[i]);
+        double rateDw = OBS_FN_APPROX_FWD.rate(ro, DUMMY_ACCRUAL_START_DATE, DUMMY_ACCRUAL_END_DATE, mockProvDw[i]);
         double res = 0.5 * (rateUp - rateDw) / EPS_FD;
         LocalDate fixingStartDate = GBP_SONIA.calculateEffectiveFromFixing(FIXING_DATES[i]);
         LocalDate fixingEndDate = GBP_SONIA.calculateMaturityFromEffective(fixingStartDate);
@@ -725,10 +721,10 @@
             .combinedWith(OvernightRateSensitivity.of(GBP_SONIA, GBP_SONIA.getCurrency(), FIXING_DATES[i],
                 fixingEndDate, res));
       }
-      double ratePeriodUp = OBS_FN_APPROX_FWD.rate(mockEnvPeriodUp, ro, DUMMY_ACCRUAL_START_DATE,
-          DUMMY_ACCRUAL_END_DATE);
-      double ratePeriodDw = OBS_FN_APPROX_FWD.rate(mockEnvPeriodDw, ro, DUMMY_ACCRUAL_START_DATE,
-          DUMMY_ACCRUAL_END_DATE);
+      double ratePeriodUp = OBS_FN_APPROX_FWD.rate(ro, DUMMY_ACCRUAL_START_DATE, DUMMY_ACCRUAL_END_DATE,
+          mockProvPeriodUp);
+      double ratePeriodDw = OBS_FN_APPROX_FWD.rate(ro, DUMMY_ACCRUAL_START_DATE, DUMMY_ACCRUAL_END_DATE,
+          mockProvPeriodDw);
       double periodSensitivityExpected = 0.5 * (ratePeriodUp - ratePeriodDw) / EPS_FD;
       PointSensitivityBuilder sensitivityBuilderExpected2 = OvernightRateSensitivity.of(GBP_SONIA,
           GBP_SONIA.getCurrency(), FIXING_DATES[lastFixing], FIXING_DATES[5], periodSensitivityExpected);
@@ -802,25 +798,25 @@
     for (int i = 0; i < lastFixing; i++) {
       tsb.put(FIXING_DATES[i], FIXING_RATES[i]);
     }
-    PricingEnvironment mockEnv = mock(PricingEnvironment.class);
+    RatesProvider mockProv = mock(RatesProvider.class);
     int nRates = FIXING_DATES.length;
-    PricingEnvironment[] mockEnvUp = new PricingEnvironment[nRates];
-    PricingEnvironment[] mockEnvDw = new PricingEnvironment[nRates];
-    PricingEnvironment mockEnvPeriodUp = mock(PricingEnvironment.class);
-    PricingEnvironment mockEnvPeriodDw = mock(PricingEnvironment.class);
-    when(mockEnv.timeSeries(GBP_SONIA)).thenReturn(tsb.build());
-    for (int i = 0; i < lastFixing; i++) {
-      when(mockEnv.overnightIndexRate(GBP_SONIA, FIXING_DATES[i])).thenReturn(FIXING_RATES[i]);
-      when(mockEnv.overnightIndexRateSensitivity(GBP_SONIA, FIXING_DATES[i])).thenReturn(
+    RatesProvider[] mockProvUp = new RatesProvider[nRates];
+    RatesProvider[] mockProvDw = new RatesProvider[nRates];
+    RatesProvider mockProvPeriodUp = mock(RatesProvider.class);
+    RatesProvider mockProvPeriodDw = mock(RatesProvider.class);
+    when(mockProv.timeSeries(GBP_SONIA)).thenReturn(tsb.build());
+    for (int i = 0; i < lastFixing; i++) {
+      when(mockProv.overnightIndexRate(GBP_SONIA, FIXING_DATES[i])).thenReturn(FIXING_RATES[i]);
+      when(mockProv.overnightIndexRateSensitivity(GBP_SONIA, FIXING_DATES[i])).thenReturn(
           PointSensitivityBuilder.none());
     }
     for (int i = lastFixing; i < FIXING_DATES.length; i++) {
-      when(mockEnv.overnightIndexRate(GBP_SONIA, FIXING_DATES[i])).thenReturn(FORWARD_RATES[i]);
+      when(mockProv.overnightIndexRate(GBP_SONIA, FIXING_DATES[i])).thenReturn(FORWARD_RATES[i]);
       LocalDate fixingStartDate = GBP_SONIA.calculateEffectiveFromFixing(FIXING_DATES[i]);
       LocalDate fixingEndDate = GBP_SONIA.calculateMaturityFromEffective(fixingStartDate);
       PointSensitivityBuilder pointSensitivity = OvernightRateSensitivity.of(GBP_SONIA, GBP_SONIA.getCurrency(),
           FIXING_DATES[i], fixingEndDate, 1d);
-      when(mockEnv.overnightIndexRateSensitivity(GBP_SONIA, FIXING_DATES[i])).thenReturn(pointSensitivity);
+      when(mockProv.overnightIndexRateSensitivity(GBP_SONIA, FIXING_DATES[i])).thenReturn(pointSensitivity);
     }
     double investmentFactor = 1.0;
     double afApprox = 0.0;
@@ -831,37 +827,37 @@
       investmentFactor *= 1.0d + af * FORWARD_RATES[i];
     }
     double rateCmp = (investmentFactor - 1.0d) / afApprox;
-    when(mockEnv.overnightIndexRatePeriod(GBP_SONIA, FIXING_DATES[lastFixing],
+    when(mockProv.overnightIndexRatePeriod(GBP_SONIA, FIXING_DATES[lastFixing],
         FIXING_DATES[6])).thenReturn(rateCmp);
     PointSensitivityBuilder periodSensitivity = OvernightRateSensitivity.of(GBP_SONIA, GBP_SONIA.getCurrency(),
         FIXING_DATES[lastFixing], FIXING_DATES[6], 1d);
-    when(mockEnv.overnightIndexRatePeriodSensitivity(GBP_SONIA, FIXING_DATES[lastFixing], FIXING_DATES[6]))
+    when(mockProv.overnightIndexRatePeriodSensitivity(GBP_SONIA, FIXING_DATES[lastFixing], FIXING_DATES[6]))
         .thenReturn(periodSensitivity);
-    setPricingEnvironments(mockEnvUp, mockEnvDw, mockEnvPeriodUp, mockEnvPeriodDw, ro, GBP_SONIA,
+    setRatesProviders(mockProvUp, mockProvDw, mockProvPeriodUp, mockProvPeriodDw, ro, GBP_SONIA,
         FIXING_DATES[lastFixing], FIXING_DATES[6], rateCmp, tsb);
-    when(mockEnvPeriodUp.timeSeries(GBP_SONIA)).thenReturn(tsb.build());
-    when(mockEnvPeriodDw.timeSeries(GBP_SONIA)).thenReturn(tsb.build());
-    for (int i = 0; i < lastFixing; i++) {
-      when(mockEnvPeriodUp.overnightIndexRate(GBP_SONIA, FIXING_DATES[i])).thenReturn(FIXING_RATES[i]);
-      when(mockEnvPeriodDw.overnightIndexRate(GBP_SONIA, FIXING_DATES[i])).thenReturn(FIXING_RATES[i]);
+    when(mockProvPeriodUp.timeSeries(GBP_SONIA)).thenReturn(tsb.build());
+    when(mockProvPeriodDw.timeSeries(GBP_SONIA)).thenReturn(tsb.build());
+    for (int i = 0; i < lastFixing; i++) {
+      when(mockProvPeriodUp.overnightIndexRate(GBP_SONIA, FIXING_DATES[i])).thenReturn(FIXING_RATES[i]);
+      when(mockProvPeriodDw.overnightIndexRate(GBP_SONIA, FIXING_DATES[i])).thenReturn(FIXING_RATES[i]);
       for (int j = 0; j < nRates; ++j) {
-        when(mockEnvUp[j].overnightIndexRate(GBP_SONIA, FIXING_DATES[i])).thenReturn(FIXING_RATES[i]);
-        when(mockEnvDw[j].overnightIndexRate(GBP_SONIA, FIXING_DATES[i])).thenReturn(FIXING_RATES[i]);
-      }
-    }
-    for (int loopvaldate = 0; loopvaldate < 2; loopvaldate++) {
-      when(mockEnv.getValuationDate()).thenReturn(valuationDate[loopvaldate]);
-      when(mockEnvPeriodUp.getValuationDate()).thenReturn(valuationDate[loopvaldate]);
-      when(mockEnvPeriodDw.getValuationDate()).thenReturn(valuationDate[loopvaldate]);
-      PointSensitivityBuilder sensitivityBuilderComputed = OBS_FN_APPROX_FWD.rateSensitivity(mockEnv, ro,
-          DUMMY_ACCRUAL_START_DATE, DUMMY_ACCRUAL_END_DATE);
+        when(mockProvUp[j].overnightIndexRate(GBP_SONIA, FIXING_DATES[i])).thenReturn(FIXING_RATES[i]);
+        when(mockProvDw[j].overnightIndexRate(GBP_SONIA, FIXING_DATES[i])).thenReturn(FIXING_RATES[i]);
+      }
+    }
+    for (int loopvaldate = 0; loopvaldate < 2; loopvaldate++) {
+      when(mockProv.getValuationDate()).thenReturn(valuationDate[loopvaldate]);
+      when(mockProvPeriodUp.getValuationDate()).thenReturn(valuationDate[loopvaldate]);
+      when(mockProvPeriodDw.getValuationDate()).thenReturn(valuationDate[loopvaldate]);
+      PointSensitivityBuilder sensitivityBuilderComputed = OBS_FN_APPROX_FWD.rateSensitivity(ro,
+          DUMMY_ACCRUAL_START_DATE, DUMMY_ACCRUAL_END_DATE, mockProv);
 
       PointSensitivityBuilder sensitivityBuilderExpected1 = PointSensitivityBuilder.none();
       for (int i = 0; i < nRates; ++i) {
-        when(mockEnvUp[i].getValuationDate()).thenReturn(valuationDate[loopvaldate]);
-        when(mockEnvDw[i].getValuationDate()).thenReturn(valuationDate[loopvaldate]);
-        double rateUp = OBS_FN_APPROX_FWD.rate(mockEnvUp[i], ro, DUMMY_ACCRUAL_START_DATE, DUMMY_ACCRUAL_END_DATE);
-        double rateDw = OBS_FN_APPROX_FWD.rate(mockEnvDw[i], ro, DUMMY_ACCRUAL_START_DATE, DUMMY_ACCRUAL_END_DATE);
+        when(mockProvUp[i].getValuationDate()).thenReturn(valuationDate[loopvaldate]);
+        when(mockProvDw[i].getValuationDate()).thenReturn(valuationDate[loopvaldate]);
+        double rateUp = OBS_FN_APPROX_FWD.rate(ro, DUMMY_ACCRUAL_START_DATE, DUMMY_ACCRUAL_END_DATE, mockProvUp[i]);
+        double rateDw = OBS_FN_APPROX_FWD.rate(ro, DUMMY_ACCRUAL_START_DATE, DUMMY_ACCRUAL_END_DATE, mockProvDw[i]);
         double res = 0.5 * (rateUp - rateDw) / EPS_FD;
         LocalDate fixingStartDate = GBP_SONIA.calculateEffectiveFromFixing(FIXING_DATES[i]);
         LocalDate fixingEndDate = GBP_SONIA.calculateMaturityFromEffective(fixingStartDate);
@@ -869,10 +865,10 @@
             .combinedWith(OvernightRateSensitivity.of(GBP_SONIA, GBP_SONIA.getCurrency(), FIXING_DATES[i],
                 fixingEndDate, res));
       }
-      double ratePeriodUp = OBS_FN_APPROX_FWD.rate(mockEnvPeriodUp, ro, DUMMY_ACCRUAL_START_DATE,
-          DUMMY_ACCRUAL_END_DATE);
-      double ratePeriodDw = OBS_FN_APPROX_FWD.rate(mockEnvPeriodDw, ro, DUMMY_ACCRUAL_START_DATE,
-          DUMMY_ACCRUAL_END_DATE);
+      double ratePeriodUp = OBS_FN_APPROX_FWD.rate(ro, DUMMY_ACCRUAL_START_DATE, DUMMY_ACCRUAL_END_DATE,
+          mockProvPeriodUp);
+      double ratePeriodDw = OBS_FN_APPROX_FWD.rate(ro, DUMMY_ACCRUAL_START_DATE, DUMMY_ACCRUAL_END_DATE,
+          mockProvPeriodDw);
       double periodSensitivityExpected = 0.5 * (ratePeriodUp - ratePeriodDw) / EPS_FD;
       PointSensitivityBuilder sensitivityBuilderExpected2 = OvernightRateSensitivity.of(GBP_SONIA,
           GBP_SONIA.getCurrency(), FIXING_DATES[lastFixing], FIXING_DATES[6], periodSensitivityExpected);
@@ -909,7 +905,7 @@
         () -> OBS_FN_APPROX_FWD.rate(ro, DUMMY_ACCRUAL_START_DATE, DUMMY_ACCRUAL_END_DATE, mockProv),
         PricingException.class);
     assertThrows(
-        () -> OBS_FN_APPROX_FWD.rateSensitivity(mockEnv, ro, DUMMY_ACCRUAL_START_DATE, DUMMY_ACCRUAL_END_DATE),
+        () -> OBS_FN_APPROX_FWD.rateSensitivity(ro, DUMMY_ACCRUAL_START_DATE, DUMMY_ACCRUAL_END_DATE, mockProv),
         PricingException.class);
   }
 
@@ -966,12 +962,12 @@
     for (int i = 0; i < lastFixing; i++) {
       tsb.put(FIXING_DATES[i], FIXING_RATES[i]);
     }
-    PricingEnvironment mockEnv = mock(PricingEnvironment.class);
-    when(mockEnv.timeSeries(USD_FED_FUND)).thenReturn(tsb.build());
-    for (int loopvaldate = 0; loopvaldate < 2; loopvaldate++) {
-      when(mockEnv.getValuationDate()).thenReturn(valuationDate[loopvaldate]);
-      PointSensitivityBuilder sensitivityBuilderExpected = OBS_FN_APPROX_FWD.rateSensitivity(mockEnv, ro,
-          DUMMY_ACCRUAL_START_DATE, DUMMY_ACCRUAL_END_DATE);
+    RatesProvider mockProv = mock(RatesProvider.class);
+    when(mockProv.timeSeries(USD_FED_FUND)).thenReturn(tsb.build());
+    for (int loopvaldate = 0; loopvaldate < 2; loopvaldate++) {
+      when(mockProv.getValuationDate()).thenReturn(valuationDate[loopvaldate]);
+      PointSensitivityBuilder sensitivityBuilderExpected = OBS_FN_APPROX_FWD.rateSensitivity(ro,
+          DUMMY_ACCRUAL_START_DATE, DUMMY_ACCRUAL_END_DATE, mockProv);
       assertEquals(sensitivityBuilderExpected, PointSensitivityBuilder.none());
     }
   }

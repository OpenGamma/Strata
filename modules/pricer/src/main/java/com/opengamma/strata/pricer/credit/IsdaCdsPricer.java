/**
 * Copyright (C) 2015 - present by OpenGamma Inc. and the OpenGamma group of companies
 *
 * Please see distribution for license.
 */
package com.opengamma.strata.pricer.credit;

import java.time.LocalDate;
<<<<<<< HEAD
=======
import java.time.Period;
import java.util.List;
>>>>>>> ae7eb1ba
import java.util.Set;

import org.joda.beans.MetaBean;
import org.joda.beans.Property;

<<<<<<< HEAD
=======
import com.google.common.collect.Lists;
>>>>>>> ae7eb1ba
import com.opengamma.analytics.financial.credit.isdastandardmodel.ISDACompliantCreditCurve;
import com.opengamma.analytics.financial.credit.isdastandardmodel.ISDACompliantCurve;
import com.opengamma.analytics.financial.credit.isdastandardmodel.ISDACompliantYieldCurve;
import com.opengamma.strata.basics.currency.CurrencyAmount;
import com.opengamma.strata.finance.credit.ExpandedCds;
import com.opengamma.strata.market.curve.CurveMetadata;
import com.opengamma.strata.market.curve.IsdaCreditCurveParRates;
import com.opengamma.strata.market.curve.IsdaYieldCurveParRates;
import com.opengamma.strata.market.curve.NodalCurve;
import com.opengamma.strata.market.sensitivity.CurveCurrencyParameterSensitivities;
import com.opengamma.strata.market.sensitivity.CurveCurrencyParameterSensitivity;

/**
 * Pricer for for CDS products using the ISDA methodology.
 * <p>
 * This function provides the ability to price a {@link ExpandedCds}.
 * Both single name and index swaps can be priced.
 */
public class IsdaCdsPricer {

  /**
   * Default implementation
   */
  public static final IsdaCdsPricer DEFAULT = new IsdaCdsPricer();

  /**
   * Standard one basis point for applying shifts
   */
  private static final double ONE_BPS = 0.0001d;

  //-------------------------------------------------------------------------
  /**
   * Calculates the present value of the expanded CDS product.
   * <p>
   * The present value of the CDS is the present value of all cashflows as of the valuation date.
   *
   * @param product       expanded CDS product
   * @param yieldCurve    calibrated curve points of the ISDA discount curve to use
   * @param creditCurve   calibrated curve points of the ISDA spread curve to use
   * @param valuationDate date to use when calibrating curves and calculating the result
   * @param recoveryRate  recovery rate associate with underlying issue or index
   * @param scalingFactor linear scaling factor associated with underlying index, or 1 in case of CDS
   * @return present value of fee leg and any up front fee
   */
  public CurrencyAmount presentValue(
      ExpandedCds product,
      NodalCurve yieldCurve,
      NodalCurve creditCurve,
      LocalDate valuationDate,
      double recoveryRate,
      double scalingFactor) {

    return IsdaCdsHelper.price(valuationDate, product, yieldCurve, creditCurve, recoveryRate, scalingFactor);
  }

  /**
   * Calculates the present value of the expanded CDS product.
   * <p>
   * The present value of the CDS is the present value of all cashflows as of the valuation date.
   *
   * @param product             expanded CDS product
   * @param yieldCurveParRates  par rate curve points of the ISDA discount curve to use
   * @param creditCurveParRates par spread rate curve points of the ISDA spread curve to use
   * @param valuationDate       date to use when calibrating curves and calculating the result
   * @param recoveryRate        recovery rate associate with underlying issue or index
   * @param scalingFactor       linear scaling factor associated with underlying index, or 1 in case of CDS
   * @return present value of fee leg and any up front fee
   */
  public CurrencyAmount presentValue(
      ExpandedCds product,
      IsdaYieldCurveParRates yieldCurveParRates,
      IsdaCreditCurveParRates creditCurveParRates,
      LocalDate valuationDate,
      double recoveryRate,
      double scalingFactor) {

    NodalCurve yieldCurve = ISDANodalCurve.of(valuationDate, yieldCurveParRates);
    NodalCurve creditCurve = ISDANodalCurve.of(valuationDate, creditCurveParRates, yieldCurve, recoveryRate);

    return IsdaCdsHelper.price(valuationDate, product, yieldCurve, creditCurve, recoveryRate, scalingFactor);
  }

  /**
   * Calculates the par rate of the expanded CDS product.
   * <p>
   * The par rate of the CDS is the coupon rate that will make present value of all cashflows
   * equal zero as of the valuation date.
   *
   * @param product             expanded CDS product
   * @param yieldCurveParRates  par rate curve points of the ISDA discount curve to use
   * @param creditCurveParRates par spread rate curve points of the ISDA spread curve to use
   * @param valuationDate       date to use when calibrating curves and calculating the result
   * @param recoveryRate        recovery rate associate with underlying issue or index
   * @return par rate for the credit default swap
   */
  public double parRate(
      ExpandedCds product,
      IsdaYieldCurveParRates yieldCurveParRates,
      IsdaCreditCurveParRates creditCurveParRates,
      LocalDate valuationDate,
      double recoveryRate) {

    NodalCurve yieldCurve = ISDANodalCurve.of(valuationDate, yieldCurveParRates);
    NodalCurve creditCurve = ISDANodalCurve.of(valuationDate, creditCurveParRates, yieldCurve, recoveryRate);

    return IsdaCdsHelper.parSpread(valuationDate, product, yieldCurve, creditCurve, recoveryRate);
  }

<<<<<<< HEAD
  /**
   * Local class that implements ISDANodalCurve
   * This is a further step towards supporting regular Strata ParRates and zero curves for CDS
   * This class wraps a {@link ISDACompliantCurve} as well as {@link CurveMetadata}
   * from the input par rates information.
   *
   * The static factory methods either bootstrap and calibrate a curve or they replace the
   * calibrated values with a supplied vector of zeroes or hazards (the y axis of the calibrated curve)
   */
  static class ISDANodalCurve implements NodalCurve {
    private final ISDACompliantCurve underlyingCurve;
    private final CurveMetadata curveMetadata;

    private ISDANodalCurve(ISDACompliantCurve underlyingCurve, CurveMetadata curveMetadata) {
      this.underlyingCurve = underlyingCurve;
      this.curveMetadata = curveMetadata;
    }

    @Override
    public double[] getXValues() {
      return underlyingCurve.getT();
    }

    @Override
    public double[] getYValues() {
      return underlyingCurve.getRt();
    }

    @Override
    public NodalCurve withYValues(double[] values) {
      return new ISDANodalCurve(ISDACompliantCurve.makeFromRT(getXValues().clone(), values.clone()), curveMetadata);
    }

    @Override
    public CurveMetadata getMetadata() {
      return curveMetadata;
    }

    @Override
    public int getParameterCount() {
      return underlyingCurve.getNumberOfKnots();
    }

    @Override
    public double yValue(double x) {
      return underlyingCurve.getYValue(x);
    }

    @Override
    public double[] yValueParameterSensitivity(double x) {
      return new double[0];
    }

    @Override
    public double firstDerivative(double x) {
      return 0;
    }

    @Override
    public MetaBean metaBean() {
      return null;
    }

    @Override
    public <R> Property<R> property(String s) {
      return null;
    }

    @Override
    public Set<String> propertyNames() {
      return null;
    }

    /**
     * Bootstrap a yield curve from par rates
     */
    public static NodalCurve of(LocalDate valuationDate, IsdaYieldCurveParRates yieldCurveParRates) {
      ISDACompliantYieldCurve yieldCurve = IsdaCdsHelper.createIsdaDiscountCurve(valuationDate, yieldCurveParRates);
      ISDACompliantCurve underlying = yieldCurve;
      return new ISDANodalCurve(underlying, yieldCurveParRates.getCurveMetaData());
    }

    /**
     * Bootstrap a credit curve from par rates
     */
    public static NodalCurve of(LocalDate valuationDate, IsdaCreditCurveParRates creditCurveParRates, NodalCurve yieldCurve, double recoveryRate) {
      ISDACompliantCreditCurve creditCurve = IsdaCdsHelper.createIsdaCreditCurve(valuationDate, creditCurveParRates, yieldCurve, recoveryRate);
      ISDACompliantCurve underlying = creditCurve;
      return new ISDANodalCurve(underlying, creditCurveParRates.getCurveMetaData());
    }

    /**
     * Overwrite the x and y values of a calibrated curve, but copy the curve metadata to the new instance
     */
    public static NodalCurve of(IsdaYieldCurveParRates yieldCurveParRates, double[] t, double[] rt) {
      ISDACompliantYieldCurve yieldCurve = ISDACompliantYieldCurve.makeFromRT(t, rt);
      ISDACompliantCurve underlying = yieldCurve;
      return new ISDANodalCurve(underlying, yieldCurveParRates.getCurveMetaData());
    }

    /**
     * Overwrite the x and y values of a calibrated curve, but copy the curve metadata to the new instance
     */
    public static NodalCurve of(IsdaCreditCurveParRates creditCurveParRates, double[] t, double[] ht) {
      ISDACompliantCreditCurve creditCurve = ISDACompliantCreditCurve.makeFromRT(t, ht);
      ISDACompliantCurve underlying = creditCurve;
      return new ISDANodalCurve(underlying, creditCurveParRates.getCurveMetaData());
    }

=======
  private NodalCurve convert(ISDACompliantYieldCurve yieldCurve) {
    
    return new NodalCurve() {
      @Override
      public double[] getXValues() {
        return yieldCurve.getT();
      }

      @Override
      public double[] getYValues() {
        return yieldCurve.getRt();
      }

      @Override
      public NodalCurve withYValues(double[] values) {
        return convert(ISDACompliantYieldCurve.makeFromRT(getXValues(), values));
      }

      @Override
      public CurveMetadata getMetadata() {
        return null;
      }

      @Override
      public int getParameterCount() {
        return 0;
      }

      @Override
      public double yValue(double x) {
        return yieldCurve.getYValue(x);
      }

      @Override
      public double[] yValueParameterSensitivity(double x) {
        return new double[0];
      }

      @Override
      public double firstDerivative(double x) {
        return 0;
      }

      @Override
      public MetaBean metaBean() {
        return null;
      }

      @Override
      public <R> Property<R> property(String s) {
        return null;
      }

      @Override
      public Set<String> propertyNames() {
        return null;
      }
    };
  }

  private NodalCurve convert(ISDACompliantCreditCurve creditCurve) {
    
    return new NodalCurve() {
      @Override
      public double[] getXValues() {
        return creditCurve.getT();
      }

      @Override
      public double[] getYValues() {
        return creditCurve.getRt();
      }

      @Override
      public NodalCurve withYValues(double[] values) {
        return convert(ISDACompliantYieldCurve.makeFromRT(getXValues(), values));
      }

      @Override
      public CurveMetadata getMetadata() {
        return null;
      }

      @Override
      public int getParameterCount() {
        return 0;
      }

      @Override
      public double yValue(double x) {
        return creditCurve.getYValue(x);
      }

      @Override
      public double[] yValueParameterSensitivity(double x) {
        return new double[0];
      }

      @Override
      public double firstDerivative(double x) {
        return 0;
      }

      @Override
      public MetaBean metaBean() {
        return null;
      }

      @Override
      public <R> Property<R> property(String s) {
        return null;
      }

      @Override
      public Set<String> propertyNames() {
        return null;
      }
    };
>>>>>>> ae7eb1ba
  }

  //-------------------------------------------------------------------------
  /**
   * Calculates the scalar PV change to a 1 basis point shift in par interest rates.
   *
   * @param product             expanded CDS product
   * @param yieldCurveParRates  par rate curve points of the ISDA discount curve to use
   * @param creditCurveParRates par spread rate curve points of the ISDA spread curve to use
   * @param valuationDate       date to use when calibrating curves and calculating the result
   * @param recoveryRate        recovery rate associate with underlying issue or index
   * @param scalingFactor       linear scaling factor associated with underlying index, or 1 in case of CDS
   * @return present value of fee leg and any up front fee
   */
  public CurrencyAmount ir01ParallelPar(
      ExpandedCds product,
      IsdaYieldCurveParRates yieldCurveParRates,
      IsdaCreditCurveParRates creditCurveParRates,
      LocalDate valuationDate,
      double recoveryRate,
      double scalingFactor) {
    NodalCurve yieldCurve = ISDANodalCurve.of(valuationDate, yieldCurveParRates);
    NodalCurve creditCurve = ISDANodalCurve.of(valuationDate, creditCurveParRates, yieldCurve, recoveryRate);

    NodalCurve bumpedYieldCurve = ISDANodalCurve.of(valuationDate, yieldCurveParRates.parallelShiftParRatesinBps(ONE_BPS));
    NodalCurve bumpedCreditCurve = ISDANodalCurve.of(valuationDate, creditCurveParRates, bumpedYieldCurve, recoveryRate);

    CurrencyAmount basePrice = presentValue(product, yieldCurve, creditCurve, valuationDate, recoveryRate, scalingFactor);
    CurrencyAmount bumpedPrice = presentValue(product, bumpedYieldCurve, bumpedCreditCurve, valuationDate, recoveryRate, scalingFactor);
    return bumpedPrice.minus(basePrice);
  }

  /**
   * Calculates the scalar PV change to a 1 basis point shift in zero rates.
   *
   * @param product             expanded CDS product
   * @param yieldCurveParRates  par rate curve points of the ISDA discount curve to use
   * @param creditCurveParRates par spread rate curve points of the ISDA spread curve to use
   * @param valuationDate       date to use when calibrating curves and calculating the result
   * @param recoveryRate        recovery rate associate with underlying issue or index
   * @param scalingFactor       linear scaling factor associated with underlying index, or 1 in case of CDS
   * @return present value of fee leg and any up front fee
   */
  public CurrencyAmount ir01ParallelZero(
      ExpandedCds product,
      IsdaYieldCurveParRates yieldCurveParRates,
      IsdaCreditCurveParRates creditCurveParRates,
      LocalDate valuationDate,
      double recoveryRate,
      double scalingFactor) {
    NodalCurve yieldCurve = ISDANodalCurve.of(valuationDate, yieldCurveParRates);
    NodalCurve creditCurve = ISDANodalCurve.of(valuationDate, creditCurveParRates, yieldCurve, recoveryRate);

    NodalCurve bumpedYieldCurve = yieldCurve.shiftedBy((x, y) -> y + ONE_BPS);
    NodalCurve bumpedCreditCurve = ISDANodalCurve.of(valuationDate, creditCurveParRates, bumpedYieldCurve, recoveryRate);

    CurrencyAmount basePrice = presentValue(product, yieldCurve, creditCurve, valuationDate, recoveryRate, scalingFactor);
    CurrencyAmount bumpedPrice = presentValue(product, bumpedYieldCurve, bumpedCreditCurve, valuationDate, recoveryRate, scalingFactor);
    return bumpedPrice.minus(basePrice);
  }

  /**
   * Calculates the vector PV change to a series of 1 basis point shifts in par interest rates at each curve node.
   *
   * @param product             expanded CDS product
   * @param yieldCurveParRates  par rate curve points of the ISDA discount curve to use
   * @param creditCurveParRates par spread rate curve points of the ISDA spread curve to use
   * @param valuationDate       date to use when calibrating curves and calculating the result
   * @return present value of fee leg and any up front fee
   */
  public CurveCurrencyParameterSensitivities ir01BucketedPar(
      ExpandedCds product,
      IsdaYieldCurveParRates yieldCurveParRates,
      IsdaCreditCurveParRates creditCurveParRates,
      LocalDate valuationDate,
      double recoveryRate,
      double scalingFactor) {

    NodalCurve yieldCurve = ISDANodalCurve.of(valuationDate, yieldCurveParRates);
    NodalCurve creditCurve = ISDANodalCurve.of(valuationDate, creditCurveParRates, yieldCurve, recoveryRate);

    int points = yieldCurveParRates.getNumberOfPoints();
    double[] paramSensitivities = new double[points];
    for (int i = 0; i < points; i++) {
      NodalCurve bumpedYieldCurve = ISDANodalCurve.of(valuationDate, yieldCurveParRates.bucketedShiftParRatesinBps(i, ONE_BPS));
      NodalCurve bumpedCreditCurve = ISDANodalCurve.of(valuationDate, creditCurveParRates, bumpedYieldCurve, recoveryRate);
      CurrencyAmount basePrice = presentValue(product, yieldCurve, creditCurve, valuationDate, recoveryRate, scalingFactor);
      CurrencyAmount bumpedPrice = presentValue(product, bumpedYieldCurve, bumpedCreditCurve, valuationDate, recoveryRate, scalingFactor);
      CurrencyAmount sensitivity = bumpedPrice.minus(basePrice);
      paramSensitivities[i] = sensitivity.getAmount();
    }
    return CurveCurrencyParameterSensitivities.of(
        CurveCurrencyParameterSensitivity.of(yieldCurveParRates.getCurveMetaData(), product.getCurrency(), paramSensitivities));
  }

  /**
   * Calculates the vector PV change to a series of 1 basis point shifts in par interest rates at each curve node.
   *
   * @param product             expanded CDS product
   * @param yieldCurveParRates  par rate curve points of the ISDA discount curve to use
   * @param creditCurveParRates par spread rate curve points of the ISDA spread curve to use
   * @param valuationDate       date to use when calibrating curves and calculating the result
   * @return present value of fee leg and any up front fee
   */
  public CurveCurrencyParameterSensitivities ir01BucketedZero(
      ExpandedCds product,
      IsdaYieldCurveParRates yieldCurveParRates,
      IsdaCreditCurveParRates creditCurveParRates,
      LocalDate valuationDate,
      double recoveryRate,
      double scalingFactor) {

    NodalCurve yieldCurve = ISDANodalCurve.of(valuationDate, yieldCurveParRates);
    NodalCurve creditCurve = ISDANodalCurve.of(valuationDate, creditCurveParRates, yieldCurve, recoveryRate);

    int points = yieldCurveParRates.getNumberOfPoints();
    double[] paramSensitivities = new double[points];
    for (int i = 0; i < points; i++) {
      double[] shiftVector = yieldCurve.getYValues().clone();
      shiftVector[i] = shiftVector[i] + ONE_BPS;
      NodalCurve bumpedYieldCurve = ISDANodalCurve.of(yieldCurveParRates, yieldCurve.getXValues(), shiftVector);
      NodalCurve bumpedCreditCurve = ISDANodalCurve.of(valuationDate, creditCurveParRates, bumpedYieldCurve, recoveryRate);
      CurrencyAmount basePrice = presentValue(product, yieldCurve, creditCurve, valuationDate, recoveryRate, scalingFactor);
      CurrencyAmount bumpedPrice = presentValue(product, bumpedYieldCurve, bumpedCreditCurve, valuationDate, recoveryRate, scalingFactor);
      CurrencyAmount sensitivity = bumpedPrice.minus(basePrice);
      paramSensitivities[i] = sensitivity.getAmount();
    }
    return CurveCurrencyParameterSensitivities.of(
        CurveCurrencyParameterSensitivity.of(yieldCurveParRates.getCurveMetaData(), product.getCurrency(), paramSensitivities));
  }

  //-------------------------------------------------------------------------
  /**
   * Calculates the scalar PV change to a 1 basis point shift in par credit spread rates.
   *
   * @param product             expanded CDS product
   * @param yieldCurveParRates  par rate curve points of the ISDA discount curve to use
   * @param creditCurveParRates par spread rate curve points of the ISDA spread curve to use
   * @param valuationDate       date to use when calibrating curves and calculating the result
   * @param recoveryRate        recovery rate associate with underlying issue or index
   * @param scalingFactor       linear scaling factor associated with underlying index, or 1 in case of CDS
   * @return present value of fee leg and any up front fee
   */
  public CurrencyAmount cs01ParallelPar(
      ExpandedCds product,
      IsdaYieldCurveParRates yieldCurveParRates,
      IsdaCreditCurveParRates creditCurveParRates,
      LocalDate valuationDate,
      double recoveryRate,
      double scalingFactor) {
    NodalCurve yieldCurve = ISDANodalCurve.of(valuationDate, yieldCurveParRates);
    NodalCurve creditCurve = ISDANodalCurve.of(valuationDate, creditCurveParRates, yieldCurve, recoveryRate);

    NodalCurve bumpedYieldCurve = yieldCurve;
    NodalCurve bumpedCreditCurve = ISDANodalCurve.of(valuationDate, creditCurveParRates.parallelShiftParRatesinBps(ONE_BPS), bumpedYieldCurve, recoveryRate);

    CurrencyAmount basePrice = presentValue(product, yieldCurve, creditCurve, valuationDate, recoveryRate, scalingFactor);
    CurrencyAmount bumpedPrice = presentValue(product, bumpedYieldCurve, bumpedCreditCurve, valuationDate, recoveryRate, scalingFactor);
    return bumpedPrice.minus(basePrice);
  }

  /**
   * Calculates the scalar PV change to a 1 basis point shift in hazard rates.
   *
   * @param product             expanded CDS product
   * @param yieldCurveParRates  par rate curve points of the ISDA discount curve to use
   * @param creditCurveParRates par spread rate curve points of the ISDA spread curve to use
   * @param valuationDate       date to use when calibrating curves and calculating the result
   * @param recoveryRate        recovery rate associate with underlying issue or index
   * @param scalingFactor       linear scaling factor associated with underlying index, or 1 in case of CDS
   * @return present value of fee leg and any up front fee
   */
  public CurrencyAmount cs01ParallelHazard(
      ExpandedCds product,
      IsdaYieldCurveParRates yieldCurveParRates,
      IsdaCreditCurveParRates creditCurveParRates,
      LocalDate valuationDate,
      double recoveryRate,
      double scalingFactor) {
    NodalCurve yieldCurve = ISDANodalCurve.of(valuationDate, yieldCurveParRates);
    NodalCurve creditCurve = ISDANodalCurve.of(valuationDate, creditCurveParRates, yieldCurve, recoveryRate);

    NodalCurve bumpedYieldCurve = yieldCurve;
    NodalCurve bumpedCreditCurve = creditCurve.shiftedBy((x, y) -> y + ONE_BPS);

    CurrencyAmount basePrice = presentValue(product, yieldCurve, creditCurve, valuationDate, recoveryRate, scalingFactor);
    CurrencyAmount bumpedPrice = presentValue(product, bumpedYieldCurve, bumpedCreditCurve, valuationDate, recoveryRate, scalingFactor);
    return bumpedPrice.minus(basePrice);
  }

  /**
   * Calculates the vector PV change to a series of 1 basis point shifts in par credit spread rates at each curve node.
   *
   * @param product             expanded CDS product
   * @param yieldCurveParRates  par rate curve points of the ISDA discount curve to use
   * @param creditCurveParRates par spread rate curve points of the ISDA spread curve to use
   * @param valuationDate       date to use when calibrating curves and calculating the result
   * @param recoveryRate        recovery rate associate with underlying issue or index
   * @param scalingFactor       linear scaling factor associated with underlying index, or 1 in case of CDS
   * @return present value of fee leg and any up front fee
   */
  public CurveCurrencyParameterSensitivities cs01BucketedPar(
      ExpandedCds product,
      IsdaYieldCurveParRates yieldCurveParRates,
      IsdaCreditCurveParRates creditCurveParRates,
      LocalDate valuationDate,
      double recoveryRate,
      double scalingFactor) {

    NodalCurve yieldCurve = ISDANodalCurve.of(valuationDate, yieldCurveParRates);
    NodalCurve creditCurve = ISDANodalCurve.of(valuationDate, creditCurveParRates, yieldCurve, recoveryRate);

    int points = creditCurveParRates.getNumberOfPoints();
    double[] paramSensitivities = new double[points];
    for (int i = 0; i < points; i++) {
      NodalCurve bumpedYieldCurve = yieldCurve;
      NodalCurve bumpedCreditCurve = ISDANodalCurve.of(valuationDate, creditCurveParRates.bucketedShiftParRatesinBps(i, ONE_BPS), yieldCurve, recoveryRate);
      CurrencyAmount basePrice = presentValue(product, yieldCurve, creditCurve, valuationDate, recoveryRate, scalingFactor);
      CurrencyAmount bumpedPrice = presentValue(product, bumpedYieldCurve, bumpedCreditCurve, valuationDate, recoveryRate, scalingFactor);
      CurrencyAmount sensitivity = bumpedPrice.minus(basePrice);
      paramSensitivities[i] = sensitivity.getAmount();
    }
    return CurveCurrencyParameterSensitivities.of(
        CurveCurrencyParameterSensitivity.of(creditCurveParRates.getCurveMetaData(), product.getCurrency(), paramSensitivities));
  }

  /**
   * Calculates the vector PV change to a series of 1 basis point shifts in par credit spread rates at each curve node.
   *
   * @param product             expanded CDS product
   * @param yieldCurveParRates  par rate curve points of the ISDA discount curve to use
   * @param creditCurveParRates par spread rate curve points of the ISDA spread curve to use
   * @param valuationDate       date to use when calibrating curves and calculating the result
   * @param recoveryRate        recovery rate associate with underlying issue or index
   * @param scalingFactor       linear scaling factor associated with underlying index, or 1 in case of CDS
   * @return present value of fee leg and any up front fee
   */
  public CurveCurrencyParameterSensitivities cs01BucketedHazard(
      ExpandedCds product,
      IsdaYieldCurveParRates yieldCurveParRates,
      IsdaCreditCurveParRates creditCurveParRates,
      LocalDate valuationDate,
      double recoveryRate,
      double scalingFactor) {

    NodalCurve yieldCurve = ISDANodalCurve.of(valuationDate, yieldCurveParRates);
    NodalCurve creditCurve = ISDANodalCurve.of(valuationDate, creditCurveParRates, yieldCurve, recoveryRate);

    int points = creditCurveParRates.getNumberOfPoints();
    double[] paramSensitivities = new double[points];
    for (int i = 0; i < points; i++) {
      double[] shiftVector = creditCurve.getYValues().clone();
      shiftVector[i] = shiftVector[i] + ONE_BPS;
      NodalCurve bumpedYieldCurve = yieldCurve;
      NodalCurve bumpedCreditCurve = ISDANodalCurve.of(creditCurveParRates, creditCurve.getXValues(), shiftVector);
      CurrencyAmount basePrice = presentValue(product, yieldCurve, creditCurve, valuationDate, recoveryRate, scalingFactor);
      CurrencyAmount bumpedPrice = presentValue(product, bumpedYieldCurve, bumpedCreditCurve, valuationDate, recoveryRate, scalingFactor);
      CurrencyAmount sensitivity = bumpedPrice.minus(basePrice);
      paramSensitivities[i] = sensitivity.getAmount();
    }
    return CurveCurrencyParameterSensitivities.of(
        CurveCurrencyParameterSensitivity.of(creditCurveParRates.getCurveMetaData(), product.getCurrency(), paramSensitivities));
  }

  //-------------------------------------------------------------------------
  /**
   * Calculates the scalar PV change to a 1 basis point shift in recovery rate.
   *
   * @param product             expanded CDS product
   * @param yieldCurveParRates  par rate curve points of the ISDA discount curve to use
   * @param creditCurveParRates par spread rate curve points of the ISDA spread curve to use
   * @param valuationDate       date to use when calibrating curves and calculating the result
   * @param recoveryRate        recovery rate associate with underlying issue or index
   * @param scalingFactor       linear scaling factor associated with underlying index, or 1 in case of CDS
   * @return present value of fee leg and any up front fee
   */
  public CurrencyAmount recovery01(
      ExpandedCds product,
      IsdaYieldCurveParRates yieldCurveParRates,
      IsdaCreditCurveParRates creditCurveParRates,
      LocalDate valuationDate,
      double recoveryRate,
      double scalingFactor) {

    CurrencyAmount basePrice = presentValue(product, yieldCurveParRates, creditCurveParRates, valuationDate, recoveryRate, scalingFactor);
    CurrencyAmount bumpedPrice = presentValue(product, yieldCurveParRates, creditCurveParRates, valuationDate, recoveryRate + ONE_BPS, scalingFactor);
    return bumpedPrice.minus(basePrice);
  }

  //-------------------------------------------------------------------------
  /**
   * Calculates the risk of default by subtracting from current MTM the Notional amount times Recovery Rate - 1
   *
   * @param product             expanded CDS product
   * @param yieldCurveParRates  par rate curve points of the ISDA discount curve to use
   * @param creditCurveParRates par spread rate curve points of the ISDA spread curve to use
   * @param valuationDate       date to use when calibrating curves and calculating the result
   * @param recoveryRate        recovery rate associate with underlying issue or index
   * @param scalingFactor       linear scaling factor associated with underlying index, or 1 in case of CDS
   * @return present value of fee leg and any up front fee
   */
  public CurrencyAmount jumpToDefault(
      ExpandedCds product,
      IsdaYieldCurveParRates yieldCurveParRates,
      IsdaCreditCurveParRates creditCurveParRates,
      LocalDate valuationDate,
      double recoveryRate,
      double scalingFactor) {

    CurrencyAmount basePrice = presentValue(product, yieldCurveParRates, creditCurveParRates, valuationDate, recoveryRate, scalingFactor);
    CurrencyAmount expectedLoss = CurrencyAmount.of(product.getCurrency(), product.getNotional() * (recoveryRate - 1));
    return expectedLoss.minus(basePrice);
  }

}<|MERGE_RESOLUTION|>--- conflicted
+++ resolved
@@ -1,25 +1,16 @@
 /**
  * Copyright (C) 2015 - present by OpenGamma Inc. and the OpenGamma group of companies
- *
+ * <p>
  * Please see distribution for license.
  */
 package com.opengamma.strata.pricer.credit;
 
 import java.time.LocalDate;
-<<<<<<< HEAD
-=======
-import java.time.Period;
-import java.util.List;
->>>>>>> ae7eb1ba
 import java.util.Set;
 
 import org.joda.beans.MetaBean;
 import org.joda.beans.Property;
 
-<<<<<<< HEAD
-=======
-import com.google.common.collect.Lists;
->>>>>>> ae7eb1ba
 import com.opengamma.analytics.financial.credit.isdastandardmodel.ISDACompliantCreditCurve;
 import com.opengamma.analytics.financial.credit.isdastandardmodel.ISDACompliantCurve;
 import com.opengamma.analytics.financial.credit.isdastandardmodel.ISDACompliantYieldCurve;
@@ -51,6 +42,7 @@
   private static final double ONE_BPS = 0.0001d;
 
   //-------------------------------------------------------------------------
+
   /**
    * Calculates the present value of the expanded CDS product.
    * <p>
@@ -128,7 +120,6 @@
     return IsdaCdsHelper.parSpread(valuationDate, product, yieldCurve, creditCurve, recoveryRate);
   }
 
-<<<<<<< HEAD
   /**
    * Local class that implements ISDANodalCurve
    * This is a further step towards supporting regular Strata ParRates and zero curves for CDS
@@ -238,129 +229,10 @@
       return new ISDANodalCurve(underlying, creditCurveParRates.getCurveMetaData());
     }
 
-=======
-  private NodalCurve convert(ISDACompliantYieldCurve yieldCurve) {
-    
-    return new NodalCurve() {
-      @Override
-      public double[] getXValues() {
-        return yieldCurve.getT();
-      }
-
-      @Override
-      public double[] getYValues() {
-        return yieldCurve.getRt();
-      }
-
-      @Override
-      public NodalCurve withYValues(double[] values) {
-        return convert(ISDACompliantYieldCurve.makeFromRT(getXValues(), values));
-      }
-
-      @Override
-      public CurveMetadata getMetadata() {
-        return null;
-      }
-
-      @Override
-      public int getParameterCount() {
-        return 0;
-      }
-
-      @Override
-      public double yValue(double x) {
-        return yieldCurve.getYValue(x);
-      }
-
-      @Override
-      public double[] yValueParameterSensitivity(double x) {
-        return new double[0];
-      }
-
-      @Override
-      public double firstDerivative(double x) {
-        return 0;
-      }
-
-      @Override
-      public MetaBean metaBean() {
-        return null;
-      }
-
-      @Override
-      public <R> Property<R> property(String s) {
-        return null;
-      }
-
-      @Override
-      public Set<String> propertyNames() {
-        return null;
-      }
-    };
-  }
-
-  private NodalCurve convert(ISDACompliantCreditCurve creditCurve) {
-    
-    return new NodalCurve() {
-      @Override
-      public double[] getXValues() {
-        return creditCurve.getT();
-      }
-
-      @Override
-      public double[] getYValues() {
-        return creditCurve.getRt();
-      }
-
-      @Override
-      public NodalCurve withYValues(double[] values) {
-        return convert(ISDACompliantYieldCurve.makeFromRT(getXValues(), values));
-      }
-
-      @Override
-      public CurveMetadata getMetadata() {
-        return null;
-      }
-
-      @Override
-      public int getParameterCount() {
-        return 0;
-      }
-
-      @Override
-      public double yValue(double x) {
-        return creditCurve.getYValue(x);
-      }
-
-      @Override
-      public double[] yValueParameterSensitivity(double x) {
-        return new double[0];
-      }
-
-      @Override
-      public double firstDerivative(double x) {
-        return 0;
-      }
-
-      @Override
-      public MetaBean metaBean() {
-        return null;
-      }
-
-      @Override
-      public <R> Property<R> property(String s) {
-        return null;
-      }
-
-      @Override
-      public Set<String> propertyNames() {
-        return null;
-      }
-    };
->>>>>>> ae7eb1ba
   }
 
   //-------------------------------------------------------------------------
+
   /**
    * Calculates the scalar PV change to a 1 basis point shift in par interest rates.
    *
@@ -490,6 +362,7 @@
   }
 
   //-------------------------------------------------------------------------
+
   /**
    * Calculates the scalar PV change to a 1 basis point shift in par credit spread rates.
    *
@@ -623,6 +496,7 @@
   }
 
   //-------------------------------------------------------------------------
+
   /**
    * Calculates the scalar PV change to a 1 basis point shift in recovery rate.
    *
@@ -648,6 +522,7 @@
   }
 
   //-------------------------------------------------------------------------
+
   /**
    * Calculates the risk of default by subtracting from current MTM the Notional amount times Recovery Rate - 1
    *

--- conflicted
+++ resolved
@@ -84,21 +84,13 @@
    * The discount curves, defaulted to an empty map.
    * The curve data, predicting the future, associated with each currency.
    */
-<<<<<<< HEAD
-  @PropertyDefinition(validate = "notNull", get = "protected")
-=======
   @PropertyDefinition(validate = "notNull")
->>>>>>> aed2a23a
   private final ImmutableMap<Currency, YieldAndDiscountCurve> discountCurves;
   /**
    * The forward curves, defaulted to an empty map.
    * The curve data, predicting the future, associated with each index.
    */
-<<<<<<< HEAD
-  @PropertyDefinition(validate = "notNull", get = "protected")
-=======
   @PropertyDefinition(validate = "notNull")
->>>>>>> aed2a23a
   private final ImmutableMap<Index, YieldAndDiscountCurve> indexCurves;
   /**
    * The time-series, defaulted to an empty map.
@@ -553,11 +545,7 @@
    * The curve data, predicting the future, associated with each currency.
    * @return the value of the property, not null
    */
-<<<<<<< HEAD
-  protected ImmutableMap<Currency, YieldAndDiscountCurve> getDiscountCurves() {
-=======
   public ImmutableMap<Currency, YieldAndDiscountCurve> getDiscountCurves() {
->>>>>>> aed2a23a
     return discountCurves;
   }
 
@@ -567,11 +555,7 @@
    * The curve data, predicting the future, associated with each index.
    * @return the value of the property, not null
    */
-<<<<<<< HEAD
-  protected ImmutableMap<Index, YieldAndDiscountCurve> getIndexCurves() {
-=======
   public ImmutableMap<Index, YieldAndDiscountCurve> getIndexCurves() {
->>>>>>> aed2a23a
     return indexCurves;
   }
 

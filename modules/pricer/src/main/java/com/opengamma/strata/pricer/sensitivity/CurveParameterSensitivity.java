/**
 * Copyright (C) 2015 - present by OpenGamma Inc. and the OpenGamma group of companies
 *
 * Please see distribution for license.
 */
package com.opengamma.strata.pricer.sensitivity;

import java.util.Arrays;
import java.util.HashSet;
import java.util.LinkedHashMap;
import java.util.Map;
import java.util.Map.Entry;
import java.util.NoSuchElementException;
import java.util.Set;
import java.util.function.DoubleUnaryOperator;
import java.util.stream.DoubleStream;

import org.joda.beans.Bean;
import org.joda.beans.BeanDefinition;
import org.joda.beans.ImmutableBean;
import org.joda.beans.JodaBeanUtils;
import org.joda.beans.MetaProperty;
import org.joda.beans.Property;
import org.joda.beans.PropertyDefinition;
import org.joda.beans.impl.direct.DirectFieldsBeanBuilder;
import org.joda.beans.impl.direct.DirectMetaBean;
import org.joda.beans.impl.direct.DirectMetaProperty;
import org.joda.beans.impl.direct.DirectMetaPropertyMap;

import com.google.common.collect.ImmutableMap;
import com.google.common.collect.Sets;
import com.google.common.math.DoubleMath;
import com.opengamma.strata.collect.ArgChecker;

/**
 * Curve parameter sensitivity.
 * <p>
 * The sensitivity to the parameters of one or more curves.
 * The parameters can be the internal parameters of a curve or the market quotes.
 * <p>
 * The sensitivities are defined using {@link SensitivityKey}.
 * This allows different sensitivity classifications, such as {@linkplain NameSensitivityKey by curve}
 * and {@linkplain NameCurrencySensitivityKey by curve and currency}.
 */
@BeanDefinition
public final class CurveParameterSensitivity
    implements ImmutableBean {

  /**
   * An empty instance.
   */
  private static final CurveParameterSensitivity EMPTY = new CurveParameterSensitivity(ImmutableMap.of());

  /**
   * The map containing the sensitivities. 
   * The map links a key to a vector of sensitivities (sensitivities to parameters/inputs).
   * The {@code double} array contains the sensitivity values, which match the size and order
   * of the parameters of the curve identified by the key.
   * The {@code double} array must never be mutated.
   */
  @PropertyDefinition(validate = "notNull")
  private final ImmutableMap<SensitivityKey, double[]> sensitivities;

  //-------------------------------------------------------------------------
  /**
   * An empty sensitivity instance.
   * 
   * @return the empty instance
   */
  public static CurveParameterSensitivity empty() {
    return EMPTY;
  }

  /**
   * Obtains a parameter sensitivity with a single key.
   * <p>
   * The {@code double} array is assigned, not cloned.
   * It must not be mutated once passed in.
   * 
   * @param key  the curve key
   * @param sensitivityArray  the sensitivity to the key, not cloned
   * @return the sensitivity instance
   */
  public static CurveParameterSensitivity of(SensitivityKey key, double[] sensitivityArray) {
    return new CurveParameterSensitivity(ImmutableMap.of(key, sensitivityArray));
  }

  /**
   * Obtains a parameter sensitivity from a map.
   * <p>
   * The {@code double} array is assigned, not cloned.
   * It must not be mutated once passed in.
   * 
   * @param map  the map of sensitivities
   * @return the sensitivity instance
   */
  public static CurveParameterSensitivity of(Map<SensitivityKey, double[]> map) {
    return new CurveParameterSensitivity(map);
  }

  //-------------------------------------------------------------------------
  /**
   * Combines this sensitivity with an additional sensitivity.
   * <p>
   * This returns a new sensitivity instance with the additional sensitivity added.
   * The result contains all the keys from this instance plus the specified key.
   * If the additional key is present in this instance, the array of sensitivity values is added.
   * If the arrays are of different sizes, an exception is thrown.
   * <p>
   * The {@code double} array is assigned, not cloned.
   * It must not be mutated once passed in.
   * <p>
   * This instance is unaffected by this method.
   * 
   * @param key  the curve key
   * @param sensitivityArray  the sensitivity to the key, not cloned
   * @return a sensitivity instance based on this one, with the key added
   * @throws IllegalArgumentException if the other sensitivity cannot be combined
   */
  public CurveParameterSensitivity combinedWith(SensitivityKey key, double[] sensitivityArray) {
    Map<SensitivityKey, double[]> combined = new LinkedHashMap<>(sensitivities);
    combined.merge(key, sensitivityArray, this::combineArrays);
    return new CurveParameterSensitivity(combined);
  }

  /**
   * Combines this sensitivity with another instance.
   * <p>
   * This returns a new sensitivity instance with the entries combined.
   * The result contains the combined set of keys. If a key is present in both this
   * instance and the other instance, the array of sensitivity values is added.
   * If the arrays are of different sizes, an exception is thrown.
   * <p>
   * This instance is immutable and unaffected by this method.
   * 
   * @param other  the other sensitivity
   * @return a sensitivity instance based on this one, with the other instance added
   * @throws IllegalArgumentException if the other sensitivity cannot be combined
   */
  public CurveParameterSensitivity combinedWith(CurveParameterSensitivity other) {
    if (other.sensitivities.isEmpty()) {
      return this;
    }
    if (sensitivities.isEmpty()) {
      return other;
    }
    Map<SensitivityKey, double[]> combined = new LinkedHashMap<>(sensitivities);
    for (Entry<SensitivityKey, double[]> entry : other.sensitivities.entrySet()) {
      combined.merge(entry.getKey(), entry.getValue(), this::combineArrays);
    }
    return new CurveParameterSensitivity(combined);
  }

  // add two arrays
  private double[] combineArrays(double[] a, double[] b) {
    ArgChecker.isTrue(a.length == b.length, "Sensitivity array must have same length");
    double[] result = new double[a.length];
    for (int i = 0; i < a.length; i++) {
      result[i] = a[i] + b[i];
    }
    return result;
  }

  //-------------------------------------------------------------------------
  /**
   * Multiplies the sensitivity arrays by the specified factor.
   * <p>
   * The result will consist of the same keys, but with each sensitivity array value multiplied.
   * <p>
   * This instance is immutable and unaffected by this method.
   * 
   * @param factor  the multiplicative factor
   * @return a sensitivity instance based on this one, with all vectors multiplied by the factor
   */
  public CurveParameterSensitivity multipliedBy(double factor) {
    return mapSensitivity(s -> s * factor);
  }

  /**
   * Returns an instance with the specified operation applied to the sensitivity arrays.
   * <p>
   * The result will consist of the same keys, but with the operator applied to each sensitivity array value.
   * <p>
   * This is used to apply a mathematical operation to the sensitivities.
   * For example, the operator could multiply the sensitivities by a constant, or take the inverse.
   * <pre>
   *   inverse = base.mapSensitivities(value -> 1 / value);
   * </pre>
   * <p>
   * This instance is immutable and unaffected by this method.
   *
   * @param operator  the operator to be applied to the sensitivities
   * @return the resulting builder, replacing this builder
   */
  public CurveParameterSensitivity mapSensitivity(DoubleUnaryOperator operator) {
    Map<SensitivityKey, double[]> result = new LinkedHashMap<>();
    for (Entry<SensitivityKey, double[]> entry : sensitivities.entrySet()) {
      result.put(entry.getKey(), operateOnArray(operator, entry.getValue()));
    }
    return new CurveParameterSensitivity(ImmutableMap.copyOf(result));
  }

  // operate on an array
  private double[] operateOnArray(DoubleUnaryOperator operator, double[] array) {
    double[] result = new double[array.length];
    for (int i = 0; i < array.length; i++) {
      result[i] = operator.applyAsDouble(array[i]);
    }
    return result;
  }

  //-------------------------------------------------------------------------
  /**
   * Totals the sensitivity for each key.
   * 
   * @return a map of the total sensitivity per key
   */
  public ImmutableMap<SensitivityKey, Double> totalPerKey() {
    ImmutableMap.Builder<SensitivityKey, Double> builder = ImmutableMap.builder();
    for (SensitivityKey key : sensitivities.keySet()) {
      double[] values = sensitivities.get(key);
      builder.put(key, DoubleStream.of(values).sum());
    }
    return builder.build();
  }

  /**
   * Totals the sensitivity for all keys.
   * 
   * @return the total sensitivity across all keys
   */
  public double total() {
    return sensitivities.values().stream()
        .flatMapToDouble(DoubleStream::of)
        .sum();
  }

  //-------------------------------------------------------------------------
  /**
   * Checks if this sensitivity equals another within the specified tolerance.
   * <p>
   * This returns true if the two instances have the same keys, with arrays of the
   * same length, where the {@code double} values are equal within the specified tolerance.
   * 
   * @param other  the other sensitivity
   * @param tolerance  the tolerance
   * @return true if equal up to the tolerance
   */
  public boolean equalWithTolerance(CurveParameterSensitivity other, double tolerance) {
    Set<SensitivityKey> intersection = sensitivities.keySet();
    if (!sensitivities.keySet().equals(other.sensitivities.keySet())) {
      // check that the element outside the intersection have a sensitivity below the tolerance
<<<<<<< HEAD
      Set<SensitivityKey> amb = new HashSet<>(sensitivities.keySet());
      amb.removeAll(other.sensitivities.keySet());
      if (!checkSmall(amb, sensitivities, tolerance)) {
        return false;
      }
      Set<SensitivityKey> bma = new HashSet<>(other.sensitivities.keySet());
      bma.removeAll(sensitivities.keySet());
=======
      Set<SensitivityKey> amb = Sets.difference(sensitivities.keySet(), other.sensitivities.keySet());
      if (!checkSmall(amb, sensitivities, tolerance)) {
        return false;
      }
      Set<SensitivityKey> bma = Sets.difference(other.sensitivities.keySet(), sensitivities.keySet());
>>>>>>> aed2a23a
      if (!checkSmall(bma, other.sensitivities, tolerance)) {
        return false;
      }
      // construct the key interestion set for the next step
<<<<<<< HEAD
      intersection = new HashSet<>(sensitivities.keySet());
      intersection.retainAll(other.sensitivities.keySet());
    }
    for (SensitivityKey key : intersection) {
      double[] vector1 = sensitivities.get(key);
      double[] vector2 = other.sensitivities.get(key);
=======
      Set<SensitivityKey> intersection = Sets.intersection(sensitivities.keySet(), other.sensitivities.keySet());
      return checkCommon(intersection, sensitivities, other.sensitivities, tolerance);
    }
    return checkCommon(sensitivities.keySet(), sensitivities, other.sensitivities, tolerance);
  }

  // checks that the sensitivities in a curve sensitivity are small for key in a given key set
  private boolean checkSmall(Set<SensitivityKey> kSet, ImmutableMap<SensitivityKey, double[]> s, double tolerance) {
    for (SensitivityKey k : kSet) {
      double[] v = s.get(k);
      for (int i = 0; i < v.length; i++) {
        if (!DoubleMath.fuzzyEquals(v[i], 0, tolerance)) {
          return false;
        }
      }
    }
    return true;
  }

  // checks that the difference on the common keys are within hte tolerance
  private boolean checkCommon(
      Set<SensitivityKey> common,
      ImmutableMap<SensitivityKey, double[]> s1,
      ImmutableMap<SensitivityKey, double[]> s2,
      double tolerance) {

    for (SensitivityKey key : common) {
      double[] vector1 = s1.get(key);
      double[] vector2 = s2.get(key);
>>>>>>> aed2a23a
      if (vector1.length != vector2.length) {
        return false;
      }
      for (int i = 0; i < vector1.length; i++) {
        if (!DoubleMath.fuzzyEquals(vector1[i], vector2[i], tolerance)) {
          return false;
        }
      }
    }
    return true;
  }
  
  // check that the sensitivities in a curve sensitivity are small for key in a givne key set
  private boolean checkSmall(Set<SensitivityKey> kSet, ImmutableMap<SensitivityKey, double[]> s, double tolerance) {
    for (SensitivityKey k : kSet) {
      double[] v = s.get(k);
      for (int i = 0; i < v.length; i++) {
        if (!DoubleMath.fuzzyEquals(v[i], 0, tolerance)) {
          return false;
        }
      }
    }
    return true;
  }

  //-------------------------------------------------------------------------
  @Override
  public boolean equals(Object obj) {
    if (obj == this) {
      return true;
    }
    if (obj != null && obj.getClass() == this.getClass()) {
      CurveParameterSensitivity other = (CurveParameterSensitivity) obj;
      if (!sensitivities.keySet().equals(other.sensitivities.keySet())) {
        return false;
      }
      for (SensitivityKey key : sensitivities.keySet()) {
        double[] vector1 = sensitivities.get(key);
        double[] vector2 = other.sensitivities.get(key);
        if (!Arrays.equals(vector1, vector2)) {
          return false;
        }
      }
      return true;
    }
    return false;
  }

  @Override
  public int hashCode() {
    int hash = getClass().hashCode();
    int h = 0;
    for (Entry<SensitivityKey, double[]> entry : sensitivities.entrySet()) {
      h += (entry.getKey().hashCode() ^ Arrays.hashCode(entry.getValue()));
    }
    hash = hash * 31 + h;
    return hash;
  }

  @Override
  public String toString() {
    if (sensitivities.isEmpty()) {
      return "CurveParameterSensitivity{sensitivities={}}";
    }
    StringBuilder buf = new StringBuilder(64);
    buf.append("CurveParameterSensitivity{sensitivities={");
    for (Entry<SensitivityKey, double[]> entry : sensitivities.entrySet()) {
      buf.append(entry.getKey().toString()).append('=').append(Arrays.toString(entry.getValue())).append(", ");
    }
    buf.setCharAt(buf.length() - 2, '}');
    buf.setCharAt(buf.length() - 1, '}');
    return buf.toString();
  }

  //------------------------- AUTOGENERATED START -------------------------
  ///CLOVER:OFF
  /**
   * The meta-bean for {@code CurveParameterSensitivity}.
   * @return the meta-bean, not null
   */
  public static CurveParameterSensitivity.Meta meta() {
    return CurveParameterSensitivity.Meta.INSTANCE;
  }

  static {
    JodaBeanUtils.registerMetaBean(CurveParameterSensitivity.Meta.INSTANCE);
  }

  /**
   * Returns a builder used to create an instance of the bean.
   * @return the builder, not null
   */
  public static CurveParameterSensitivity.Builder builder() {
    return new CurveParameterSensitivity.Builder();
  }

  private CurveParameterSensitivity(
      Map<SensitivityKey, double[]> sensitivities) {
    JodaBeanUtils.notNull(sensitivities, "sensitivities");
    this.sensitivities = ImmutableMap.copyOf(sensitivities);
  }

  @Override
  public CurveParameterSensitivity.Meta metaBean() {
    return CurveParameterSensitivity.Meta.INSTANCE;
  }

  @Override
  public <R> Property<R> property(String propertyName) {
    return metaBean().<R>metaProperty(propertyName).createProperty(this);
  }

  @Override
  public Set<String> propertyNames() {
    return metaBean().metaPropertyMap().keySet();
  }

  //-----------------------------------------------------------------------
  /**
   * Gets the map containing the sensitivities.
   * The map links a key to a vector of sensitivities (sensitivities to parameters/inputs).
   * The {@code double} array contains the sensitivity values, which match the size and order
   * of the parameters of the curve identified by the key.
   * The {@code double} array must never be mutated.
   * @return the value of the property, not null
   */
  public ImmutableMap<SensitivityKey, double[]> getSensitivities() {
    return sensitivities;
  }

  //-----------------------------------------------------------------------
  /**
   * Returns a builder that allows this bean to be mutated.
   * @return the mutable builder, not null
   */
  public Builder toBuilder() {
    return new Builder(this);
  }

  //-----------------------------------------------------------------------
  /**
   * The meta-bean for {@code CurveParameterSensitivity}.
   */
  public static final class Meta extends DirectMetaBean {
    /**
     * The singleton instance of the meta-bean.
     */
    static final Meta INSTANCE = new Meta();

    /**
     * The meta-property for the {@code sensitivities} property.
     */
    @SuppressWarnings({"unchecked", "rawtypes" })
    private final MetaProperty<ImmutableMap<SensitivityKey, double[]>> sensitivities = DirectMetaProperty.ofImmutable(
        this, "sensitivities", CurveParameterSensitivity.class, (Class) ImmutableMap.class);
    /**
     * The meta-properties.
     */
    private final Map<String, MetaProperty<?>> metaPropertyMap$ = new DirectMetaPropertyMap(
        this, null,
        "sensitivities");

    /**
     * Restricted constructor.
     */
    private Meta() {
    }

    @Override
    protected MetaProperty<?> metaPropertyGet(String propertyName) {
      switch (propertyName.hashCode()) {
        case 1226228605:  // sensitivities
          return sensitivities;
      }
      return super.metaPropertyGet(propertyName);
    }

    @Override
    public CurveParameterSensitivity.Builder builder() {
      return new CurveParameterSensitivity.Builder();
    }

    @Override
    public Class<? extends CurveParameterSensitivity> beanType() {
      return CurveParameterSensitivity.class;
    }

    @Override
    public Map<String, MetaProperty<?>> metaPropertyMap() {
      return metaPropertyMap$;
    }

    //-----------------------------------------------------------------------
    /**
     * The meta-property for the {@code sensitivities} property.
     * @return the meta-property, not null
     */
    public MetaProperty<ImmutableMap<SensitivityKey, double[]>> sensitivities() {
      return sensitivities;
    }

    //-----------------------------------------------------------------------
    @Override
    protected Object propertyGet(Bean bean, String propertyName, boolean quiet) {
      switch (propertyName.hashCode()) {
        case 1226228605:  // sensitivities
          return ((CurveParameterSensitivity) bean).getSensitivities();
      }
      return super.propertyGet(bean, propertyName, quiet);
    }

    @Override
    protected void propertySet(Bean bean, String propertyName, Object newValue, boolean quiet) {
      metaProperty(propertyName);
      if (quiet) {
        return;
      }
      throw new UnsupportedOperationException("Property cannot be written: " + propertyName);
    }

  }

  //-----------------------------------------------------------------------
  /**
   * The bean-builder for {@code CurveParameterSensitivity}.
   */
  public static final class Builder extends DirectFieldsBeanBuilder<CurveParameterSensitivity> {

    private Map<SensitivityKey, double[]> sensitivities = ImmutableMap.of();

    /**
     * Restricted constructor.
     */
    private Builder() {
    }

    /**
     * Restricted copy constructor.
     * @param beanToCopy  the bean to copy from, not null
     */
    private Builder(CurveParameterSensitivity beanToCopy) {
      this.sensitivities = beanToCopy.getSensitivities();
    }

    //-----------------------------------------------------------------------
    @Override
    public Object get(String propertyName) {
      switch (propertyName.hashCode()) {
        case 1226228605:  // sensitivities
          return sensitivities;
        default:
          throw new NoSuchElementException("Unknown property: " + propertyName);
      }
    }

    @SuppressWarnings("unchecked")
    @Override
    public Builder set(String propertyName, Object newValue) {
      switch (propertyName.hashCode()) {
        case 1226228605:  // sensitivities
          this.sensitivities = (Map<SensitivityKey, double[]>) newValue;
          break;
        default:
          throw new NoSuchElementException("Unknown property: " + propertyName);
      }
      return this;
    }

    @Override
    public Builder set(MetaProperty<?> property, Object value) {
      super.set(property, value);
      return this;
    }

    @Override
    public Builder setString(String propertyName, String value) {
      setString(meta().metaProperty(propertyName), value);
      return this;
    }

    @Override
    public Builder setString(MetaProperty<?> property, String value) {
      super.setString(property, value);
      return this;
    }

    @Override
    public Builder setAll(Map<String, ? extends Object> propertyValueMap) {
      super.setAll(propertyValueMap);
      return this;
    }

    @Override
    public CurveParameterSensitivity build() {
      return new CurveParameterSensitivity(
          sensitivities);
    }

    //-----------------------------------------------------------------------
    /**
     * Sets the {@code sensitivities} property in the builder.
     * @param sensitivities  the new value, not null
     * @return this, for chaining, not null
     */
    public Builder sensitivities(Map<SensitivityKey, double[]> sensitivities) {
      JodaBeanUtils.notNull(sensitivities, "sensitivities");
      this.sensitivities = sensitivities;
      return this;
    }

    //-----------------------------------------------------------------------
    @Override
    public String toString() {
      StringBuilder buf = new StringBuilder(64);
      buf.append("CurveParameterSensitivity.Builder{");
      buf.append("sensitivities").append('=').append(JodaBeanUtils.toString(sensitivities));
      buf.append('}');
      return buf.toString();
    }

  }

  ///CLOVER:ON
  //-------------------------- AUTOGENERATED END --------------------------
}<|MERGE_RESOLUTION|>--- conflicted
+++ resolved
@@ -6,7 +6,6 @@
 package com.opengamma.strata.pricer.sensitivity;
 
 import java.util.Arrays;
-import java.util.HashSet;
 import java.util.LinkedHashMap;
 import java.util.Map;
 import java.util.Map.Entry;
@@ -247,36 +246,17 @@
    * @return true if equal up to the tolerance
    */
   public boolean equalWithTolerance(CurveParameterSensitivity other, double tolerance) {
-    Set<SensitivityKey> intersection = sensitivities.keySet();
     if (!sensitivities.keySet().equals(other.sensitivities.keySet())) {
       // check that the element outside the intersection have a sensitivity below the tolerance
-<<<<<<< HEAD
-      Set<SensitivityKey> amb = new HashSet<>(sensitivities.keySet());
-      amb.removeAll(other.sensitivities.keySet());
-      if (!checkSmall(amb, sensitivities, tolerance)) {
-        return false;
-      }
-      Set<SensitivityKey> bma = new HashSet<>(other.sensitivities.keySet());
-      bma.removeAll(sensitivities.keySet());
-=======
       Set<SensitivityKey> amb = Sets.difference(sensitivities.keySet(), other.sensitivities.keySet());
       if (!checkSmall(amb, sensitivities, tolerance)) {
         return false;
       }
       Set<SensitivityKey> bma = Sets.difference(other.sensitivities.keySet(), sensitivities.keySet());
->>>>>>> aed2a23a
       if (!checkSmall(bma, other.sensitivities, tolerance)) {
         return false;
       }
       // construct the key interestion set for the next step
-<<<<<<< HEAD
-      intersection = new HashSet<>(sensitivities.keySet());
-      intersection.retainAll(other.sensitivities.keySet());
-    }
-    for (SensitivityKey key : intersection) {
-      double[] vector1 = sensitivities.get(key);
-      double[] vector2 = other.sensitivities.get(key);
-=======
       Set<SensitivityKey> intersection = Sets.intersection(sensitivities.keySet(), other.sensitivities.keySet());
       return checkCommon(intersection, sensitivities, other.sensitivities, tolerance);
     }
@@ -306,25 +286,11 @@
     for (SensitivityKey key : common) {
       double[] vector1 = s1.get(key);
       double[] vector2 = s2.get(key);
->>>>>>> aed2a23a
       if (vector1.length != vector2.length) {
         return false;
       }
       for (int i = 0; i < vector1.length; i++) {
         if (!DoubleMath.fuzzyEquals(vector1[i], vector2[i], tolerance)) {
-          return false;
-        }
-      }
-    }
-    return true;
-  }
-  
-  // check that the sensitivities in a curve sensitivity are small for key in a givne key set
-  private boolean checkSmall(Set<SensitivityKey> kSet, ImmutableMap<SensitivityKey, double[]> s, double tolerance) {
-    for (SensitivityKey k : kSet) {
-      double[] v = s.get(k);
-      for (int i = 0; i < v.length; i++) {
-        if (!DoubleMath.fuzzyEquals(v[i], 0, tolerance)) {
           return false;
         }
       }

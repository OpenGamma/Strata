/*
 * Copyright (C) 2015 - present by OpenGamma Inc. and the OpenGamma group of companies
 *
 * Please see distribution for license.
 */
package com.opengamma.strata.math.impl.statistics.descriptive;

import com.opengamma.strata.collect.ArgChecker;
import com.opengamma.strata.collect.DoubleArrayMath;
import com.opengamma.strata.collect.array.DoubleArray;

/**
 * Implementation of a quantile estimator.
 * <p>
<<<<<<< HEAD
 * The quantile is linearly interpolated between two sample values. The probability dimension
 * <i>p<subscript>i</subscript>
 * on which the interpolation take place (X axis) varies between actual implementation of the abstract class.
 * For each probability <i>p<subscript>i</subscript></i>, the cumulative distribution value is the sample value with
=======
 * The quantile is linearly interpolated between two sample values. The probability dimension <i>p<subscript>i</subscript></i> 
 * on which the interpolation take place (X axis) varies between actual implementation of the abstract class. 
 * For each probability <i>p<subscript>i</subscript></i>, the cumulative distribution value is the sample value with 
>>>>>>> 093cc05b
 * same index. The index used above are the Java index plus 1.
 * <p>
 * Reference: Value-At-Risk, OpenGamma Documentation 31, Version 0.1, April 2015.
 */
public abstract class InterpolationQuantileMethod
    extends QuantileCalculationMethod {

  @Override
  protected QuantileResult quantile(double level, DoubleArray sample, boolean isExtrapolated) {
    ArgChecker.isTrue(level > 0, "Quantile should be above 0.");
    ArgChecker.isTrue(level < 1, "Quantile should be below 1.");
    int sampleSize = sampleCorrection(sample.size());
    double adjustedLevel = checkIndex(level * sampleSize + indexCorrection(), sample.size(), isExtrapolated);
    double[] order = createIndexArray(sample.size());
    double[] s = sample.toArray();
    DoubleArrayMath.sortPairs(s, order);
    int lowerIndex = (int) Math.floor(adjustedLevel);
    int upperIndex = (int) Math.ceil(adjustedLevel);
    double lowerWeight = upperIndex - adjustedLevel;
    double upperWeight = 1d - lowerWeight;
    return QuantileResult.of(
        lowerWeight * s[lowerIndex - 1] + upperWeight * s[upperIndex - 1],
        new int[]{(int) order[(int) Math.floor(adjustedLevel) - 1], (int) order[(int) Math.ceil(adjustedLevel) - 1]},
        DoubleArray.of(lowerWeight, upperWeight));
  }

  @Override
  protected QuantileResult expectedShortfall(double level, DoubleArray sample) {
    ArgChecker.isTrue(level > 0, "Quantile should be above 0.");
    ArgChecker.isTrue(level < 1, "Quantile should be below 1.");
    int sampleSize = sampleCorrection(sample.size());
    double fractionalIndex = level * sampleSize + indexCorrection();
    double adjustedLevel = checkIndex(fractionalIndex, sample.size(), true);
    double[] order = createIndexArray(sample.size());
    double[] s = sample.toArray();
    DoubleArrayMath.sortPairs(s, order);
    int lowerIndex = (int) Math.floor(adjustedLevel);
    int upperIndex = (int) Math.ceil(adjustedLevel);
    int[] indices = new int[upperIndex];
    double[] weights = new double[upperIndex];
    double interval = 1d / (double) sampleSize;
    weights[0] = interval * (Math.min(fractionalIndex, 1d) - indexCorrection());
    double losses = s[0] * weights[0];
    for (int i = 0; i < lowerIndex - 1; i++) {
      losses += 0.5 * (s[i] + s[i + 1]) * interval;
      indices[i] = (int) order[i];
      weights[i] += 0.5 * interval;
      weights[i + 1] += 0.5 * interval;
    }
    if (lowerIndex != upperIndex) {
      double lowerWeight = upperIndex - adjustedLevel;
      double upperWeight = 1d - lowerWeight;
      double quantile = lowerWeight * s[lowerIndex - 1] + upperWeight * s[upperIndex - 1];
      losses += 0.5 * (s[lowerIndex - 1] + quantile) * interval * upperWeight;
      indices[lowerIndex - 1] = (int) order[lowerIndex - 1];
      indices[upperIndex - 1] = (int) order[upperIndex - 1];
      weights[lowerIndex - 1] += 0.5 * (1d + lowerWeight) * interval * upperWeight;
      weights[upperIndex - 1] = 0.5 * upperWeight * interval * upperWeight;
    }
    if (fractionalIndex > sample.size()) {
      losses += s[sample.size() - 1] * (fractionalIndex - sample.size()) * interval;
      indices[sample.size() - 1] = (int) order[sample.size() - 1];
      weights[sample.size() - 1] += (fractionalIndex - sample.size()) * interval;
    }
    return QuantileResult.of(losses / level, indices, DoubleArray.ofUnsafe(weights).dividedBy(level));
  }

  //-------------------------------------------------------------------------

  /**
   * Internal method returning the index correction for the specific implementation.
   *
   * @return the correction
   */
  abstract double indexCorrection();

  /**
   * Internal method returning the sample size correction for the specific implementation.
   *
   * @param sampleSize the sample size
   * @return the correction
   */
  abstract int sampleCorrection(int sampleSize);

  /**
   * Generate an index of doubles.
   * <p>
   * Creates an index of doubles from 1.0 to a stipulated number, in increments of 1.
   *
   * @param indexArrayLength length of index array to be created
   * @return array of indices
   */
  private double[] createIndexArray(int indexArrayLength) {
    double[] indexArray = new double[indexArrayLength];
    for (int i = 0; i < indexArrayLength; i++) {
      indexArray[i] = i;
    }
    return indexArray;
  }

}<|MERGE_RESOLUTION|>--- conflicted
+++ resolved
@@ -12,20 +12,14 @@
 /**
  * Implementation of a quantile estimator.
  * <p>
-<<<<<<< HEAD
  * The quantile is linearly interpolated between two sample values. The probability dimension
- * <i>p<subscript>i</subscript>
- * on which the interpolation take place (X axis) varies between actual implementation of the abstract class.
- * For each probability <i>p<subscript>i</subscript></i>, the cumulative distribution value is the sample value with
-=======
- * The quantile is linearly interpolated between two sample values. The probability dimension <i>p<subscript>i</subscript></i> 
- * on which the interpolation take place (X axis) varies between actual implementation of the abstract class. 
- * For each probability <i>p<subscript>i</subscript></i>, the cumulative distribution value is the sample value with 
->>>>>>> 093cc05b
- * same index. The index used above are the Java index plus 1.
+ * <i>p<subscript>i</subscript> on which the interpolation take place (X axis) varies between actual implementation
+ * of the abstract class. For each probability <i>p<subscript>i</subscript></i>, the cumulative distribution value is
+ * the sample value with same index. The index used above are the Java index plus 1.
  * <p>
  * Reference: Value-At-Risk, OpenGamma Documentation 31, Version 0.1, April 2015.
  */
+
 public abstract class InterpolationQuantileMethod
     extends QuantileCalculationMethod {
 

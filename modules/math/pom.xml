--- conflicted
+++ resolved
@@ -5,11 +5,7 @@
   <parent>
     <groupId>com.opengamma.strata</groupId>
     <artifactId>strata-parent</artifactId>
-<<<<<<< HEAD
-    <version>2.12.18-xplain-SNAPSHOT</version>
-=======
     <version>2.12.21-SNAPSHOT</version>
->>>>>>> 2a0c8a54
     <relativePath>..</relativePath>
   </parent>  
   <artifactId>strata-math</artifactId>

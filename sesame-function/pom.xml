--- conflicted
+++ resolved
@@ -7,11 +7,7 @@
   <parent>
     <groupId>com.opengamma.platform</groupId>
     <artifactId>og-platform-public</artifactId>
-<<<<<<< HEAD
     <version>3.0.0-SNAPSHOT</version>
-=======
-    <version>2.4.0-SNAPSHOT</version>
->>>>>>> f4b2226a
     <relativePath></relativePath>
   </parent>
   <artifactId>sesame-function</artifactId>

/**
 * Copyright (C) 2014 - present by OpenGamma Inc. and the OpenGamma group of companies
 *
 * Please see distribution for license.
 */
package com.opengamma.sesame.deliverableswapfuture;

import java.util.HashMap;
import java.util.Map;

import com.opengamma.analytics.financial.forex.method.FXMatrix;
import com.opengamma.analytics.financial.provider.curve.CurveBuildingBlockBundle;
import com.opengamma.analytics.financial.provider.description.interestrate.MulticurveProviderDiscount;
import com.opengamma.financial.analytics.conversion.DeliverableSwapFutureTradeConverter;
import com.opengamma.financial.analytics.conversion.FixedIncomeConverterDataProvider;
import com.opengamma.financial.analytics.curve.CurveDefinition;
import com.opengamma.financial.analytics.timeseries.HistoricalTimeSeriesBundle;
<<<<<<< HEAD
import com.opengamma.financial.security.future.DeliverableSwapFutureSecurity;
=======
import com.opengamma.financial.security.FinancialSecurity;
import com.opengamma.sesame.CurveDefinitionFn;
>>>>>>> 2238ac48
import com.opengamma.sesame.DiscountingMulticurveCombinerFn;
import com.opengamma.sesame.Environment;
import com.opengamma.sesame.HistoricalTimeSeriesFn;
import com.opengamma.sesame.trade.DeliverableSwapFutureTrade;
import com.opengamma.util.ArgumentChecker;
import com.opengamma.util.result.Result;
import com.opengamma.util.tuple.Pair;

/**
 * Default factory for deliverable swap future calculators that provides the converter used to convert the security to an
 * OG-Analytics representation.
 */
public class DeliverableSwapFutureDiscountingCalculatorFactory implements DeliverableSwapFutureCalculatorFactory {

  /**
   * Converter for a deliverable swap future trade
   */
  private final DeliverableSwapFutureTradeConverter _deliverableSwapFutureTradeConverter;
  
  /**
   * Definition to derivative converter
   */
  private final FixedIncomeConverterDataProvider _definitionToDerivativeConverter;
  
  /**
   * Function used to generate a combined multicurve bundle suitable
   * for use with a particular security.
   */
  private final DiscountingMulticurveCombinerFn _discountingMultiCurveCombinerFn;
  
  /**
   * HTS function for fixings
   */
  private final HistoricalTimeSeriesFn _htsFn;
  
  /**
<<<<<<< HEAD
   * Constructs a discounting calculator factory for deliverable swap futures.
   *
   * @param deliverableSwapFutureTradeConverter the converter used to convert the OG-Financial deliverable swap future to
   *    the OG-Analytic definition.
   * @param definitionToDerivativeConverter the converter used to convert the definition to a derivative.
   * @param discountingMultiCurveCombinerFn the multicurve function.
   * @param htsFn the historical time series function.
   */
=======
   * Curve definition function
   */
  private final CurveDefinitionFn _curveDefinitionFn; 
  
  
>>>>>>> 2238ac48
  public DeliverableSwapFutureDiscountingCalculatorFactory(DeliverableSwapFutureTradeConverter deliverableSwapFutureTradeConverter,
                                                           FixedIncomeConverterDataProvider definitionToDerivativeConverter,
                                                           DiscountingMulticurveCombinerFn discountingMultiCurveCombinerFn,
                                                           HistoricalTimeSeriesFn htsFn,
                                                           CurveDefinitionFn curveDefinitionFn) {
    _deliverableSwapFutureTradeConverter = 
        ArgumentChecker.notNull(deliverableSwapFutureTradeConverter, "deliverableSwapFutureTradeConverter");
    _definitionToDerivativeConverter =
        ArgumentChecker.notNull(definitionToDerivativeConverter, "definitionToDerivativeConverter");
    _discountingMultiCurveCombinerFn = 
        ArgumentChecker.notNull(discountingMultiCurveCombinerFn, "discountingMultiCurveCombinerFn");
    _htsFn = ArgumentChecker.notNull(htsFn, "htsFn");
    _curveDefinitionFn = ArgumentChecker.notNull(curveDefinitionFn, "curveDefinitionFn");
  }
  
  
  
  @Override
  public Result<DeliverableSwapFutureCalculator> createCalculator(Environment env, DeliverableSwapFutureTrade trade) {
    
<<<<<<< HEAD
    DeliverableSwapFutureSecurity security = trade.getSecurity();
=======
    Result<Boolean> result = Result.success(true);
    FinancialSecurity security = (FinancialSecurity) trade.getSecurity();
>>>>>>> 2238ac48
    
    MulticurveProviderDiscount bundle = null;
    HistoricalTimeSeriesBundle fixingBundle = null;    
    Map<String, CurveDefinition> curveDefinitions = new HashMap<String, CurveDefinition>();
        
    Result<Pair<MulticurveProviderDiscount, CurveBuildingBlockBundle>> bundleResult = 
                      _discountingMultiCurveCombinerFn.createMergedMulticurveBundle(env, 
                                                                                    trade, 
                                                                                    new FXMatrix());
    
    Result<HistoricalTimeSeriesBundle> fixings = _htsFn.getFixingsForSecurity(env, security);
    DeliverableSwapFutureCalculator calculator = null;
    
    if (Result.anyFailures(bundleResult, fixings)) {      
      result = Result.failure(bundleResult, fixings);       
    } else {
      
<<<<<<< HEAD
      DeliverableSwapFutureCalculator calculator =
          new DeliverableSwapFutureDiscountingCalculator(trade,
                                                         bundle,
                                                         _deliverableSwapFutureTradeConverter,
                                                         env.getValuationTime(),
                                                         _definitionToDerivativeConverter,
                                                         fixes);
=======
      bundle = bundleResult.getValue().getFirst();      
      fixingBundle = fixings.getValue();              

      for (String curveName : bundleResult.getValue().getValue().getData().keySet()) {
        Result<CurveDefinition> curveDefinition = _curveDefinitionFn.getCurveDefinition(curveName);
        if (curveDefinition.isSuccess()) {          
          curveDefinitions.put(curveName, curveDefinition.getValue());          
        } else {          
          result = Result.failure(result, Result.failure(curveDefinition));          
        }
      }        
    }
    if (result.isSuccess()) {      
      calculator = new DeliverableSwapFutureDiscountingCalculator(trade, 
                                                                  bundle, 
                                                                  _deliverableSwapFutureTradeConverter, 
                                                                  env.getValuationTime(), 
                                                                  _definitionToDerivativeConverter, 
                                                                  fixingBundle,
                                                                  curveDefinitions);     
            
>>>>>>> 2238ac48
      return Result.success(calculator);
    } else {
      return Result.failure(result);    
    } 
  }
}<|MERGE_RESOLUTION|>--- conflicted
+++ resolved
@@ -15,12 +15,9 @@
 import com.opengamma.financial.analytics.conversion.FixedIncomeConverterDataProvider;
 import com.opengamma.financial.analytics.curve.CurveDefinition;
 import com.opengamma.financial.analytics.timeseries.HistoricalTimeSeriesBundle;
-<<<<<<< HEAD
 import com.opengamma.financial.security.future.DeliverableSwapFutureSecurity;
-=======
 import com.opengamma.financial.security.FinancialSecurity;
 import com.opengamma.sesame.CurveDefinitionFn;
->>>>>>> 2238ac48
 import com.opengamma.sesame.DiscountingMulticurveCombinerFn;
 import com.opengamma.sesame.Environment;
 import com.opengamma.sesame.HistoricalTimeSeriesFn;
@@ -55,101 +52,84 @@
    * HTS function for fixings
    */
   private final HistoricalTimeSeriesFn _htsFn;
-  
+
   /**
-<<<<<<< HEAD
-   * Constructs a discounting calculator factory for deliverable swap futures.
-   *
-   * @param deliverableSwapFutureTradeConverter the converter used to convert the OG-Financial deliverable swap future to
-   *    the OG-Analytic definition.
-   * @param definitionToDerivativeConverter the converter used to convert the definition to a derivative.
-   * @param discountingMultiCurveCombinerFn the multicurve function.
-   * @param htsFn the historical time series function.
-   */
-=======
-   * Curve definition function
-   */
-  private final CurveDefinitionFn _curveDefinitionFn; 
-  
-  
->>>>>>> 2238ac48
-  public DeliverableSwapFutureDiscountingCalculatorFactory(DeliverableSwapFutureTradeConverter deliverableSwapFutureTradeConverter,
-                                                           FixedIncomeConverterDataProvider definitionToDerivativeConverter,
-                                                           DiscountingMulticurveCombinerFn discountingMultiCurveCombinerFn,
-                                                           HistoricalTimeSeriesFn htsFn,
-                                                           CurveDefinitionFn curveDefinitionFn) {
-    _deliverableSwapFutureTradeConverter = 
-        ArgumentChecker.notNull(deliverableSwapFutureTradeConverter, "deliverableSwapFutureTradeConverter");
-    _definitionToDerivativeConverter =
-        ArgumentChecker.notNull(definitionToDerivativeConverter, "definitionToDerivativeConverter");
-    _discountingMultiCurveCombinerFn = 
-        ArgumentChecker.notNull(discountingMultiCurveCombinerFn, "discountingMultiCurveCombinerFn");
-    _htsFn = ArgumentChecker.notNull(htsFn, "htsFn");
-    _curveDefinitionFn = ArgumentChecker.notNull(curveDefinitionFn, "curveDefinitionFn");
-  }
-  
-  
-  
+  * Curve definition function
+  */
+  private final CurveDefinitionFn _curveDefinitionFn;
+
+
+
+/**
+ * Constructs a discounting calculator factory for deliverable swap futures.
+ *
+ * @param deliverableSwapFutureTradeConverter the converter used to convert the OG-Financial deliverable swap future to
+ *    the OG-Analytic definition.
+ * @param definitionToDerivativeConverter the converter used to convert the definition to a derivative.
+ * @param discountingMultiCurveCombinerFn the multicurve function.
+ * @param htsFn the historical time series function.
+ */
+
+public DeliverableSwapFutureDiscountingCalculatorFactory(DeliverableSwapFutureTradeConverter deliverableSwapFutureTradeConverter,
+                                                         FixedIncomeConverterDataProvider definitionToDerivativeConverter,
+                                                         DiscountingMulticurveCombinerFn discountingMultiCurveCombinerFn,
+                                                         HistoricalTimeSeriesFn htsFn,
+                                                         CurveDefinitionFn curveDefinitionFn) {
+  _deliverableSwapFutureTradeConverter =
+      ArgumentChecker.notNull(deliverableSwapFutureTradeConverter, "deliverableSwapFutureTradeConverter");
+  _definitionToDerivativeConverter =
+      ArgumentChecker.notNull(definitionToDerivativeConverter, "definitionToDerivativeConverter");
+  _discountingMultiCurveCombinerFn =
+      ArgumentChecker.notNull(discountingMultiCurveCombinerFn, "discountingMultiCurveCombinerFn");
+  _htsFn = ArgumentChecker.notNull(htsFn, "htsFn");
+  _curveDefinitionFn = ArgumentChecker.notNull(curveDefinitionFn, "curveDefinitionFn");
+}
+
+
+
   @Override
   public Result<DeliverableSwapFutureCalculator> createCalculator(Environment env, DeliverableSwapFutureTrade trade) {
-    
-<<<<<<< HEAD
+
     DeliverableSwapFutureSecurity security = trade.getSecurity();
-=======
     Result<Boolean> result = Result.success(true);
-    FinancialSecurity security = (FinancialSecurity) trade.getSecurity();
->>>>>>> 2238ac48
-    
+
     MulticurveProviderDiscount bundle = null;
-    HistoricalTimeSeriesBundle fixingBundle = null;    
+    HistoricalTimeSeriesBundle fixingBundle = null;
     Map<String, CurveDefinition> curveDefinitions = new HashMap<String, CurveDefinition>();
-        
-    Result<Pair<MulticurveProviderDiscount, CurveBuildingBlockBundle>> bundleResult = 
-                      _discountingMultiCurveCombinerFn.createMergedMulticurveBundle(env, 
-                                                                                    trade, 
-                                                                                    new FXMatrix());
-    
+
+    Result<Pair<MulticurveProviderDiscount, CurveBuildingBlockBundle>> bundleResult =
+                      _discountingMultiCurveCombinerFn.createMergedMulticurveBundle(env, trade, new FXMatrix());
+
     Result<HistoricalTimeSeriesBundle> fixings = _htsFn.getFixingsForSecurity(env, security);
-    DeliverableSwapFutureCalculator calculator = null;
-    
-    if (Result.anyFailures(bundleResult, fixings)) {      
-      result = Result.failure(bundleResult, fixings);       
+
+    if (Result.anyFailures(bundleResult, fixings)) {
+      result = Result.failure(bundleResult, fixings);
     } else {
-      
-<<<<<<< HEAD
+
+      bundle = bundleResult.getValue().getFirst();
+      fixingBundle = fixings.getValue();
+
+      for (String curveName : bundleResult.getValue().getValue().getData().keySet()) {
+        Result<CurveDefinition> curveDefinition = _curveDefinitionFn.getCurveDefinition(curveName);
+        if (curveDefinition.isSuccess()) {
+          curveDefinitions.put(curveName, curveDefinition.getValue());
+        } else {
+          result = Result.failure(result, Result.failure(curveDefinition));
+        }
+      }
+    }
+    if (result.isSuccess()) {
       DeliverableSwapFutureCalculator calculator =
           new DeliverableSwapFutureDiscountingCalculator(trade,
                                                          bundle,
                                                          _deliverableSwapFutureTradeConverter,
                                                          env.getValuationTime(),
                                                          _definitionToDerivativeConverter,
-                                                         fixes);
-=======
-      bundle = bundleResult.getValue().getFirst();      
-      fixingBundle = fixings.getValue();              
-
-      for (String curveName : bundleResult.getValue().getValue().getData().keySet()) {
-        Result<CurveDefinition> curveDefinition = _curveDefinitionFn.getCurveDefinition(curveName);
-        if (curveDefinition.isSuccess()) {          
-          curveDefinitions.put(curveName, curveDefinition.getValue());          
-        } else {          
-          result = Result.failure(result, Result.failure(curveDefinition));          
-        }
-      }        
-    }
-    if (result.isSuccess()) {      
-      calculator = new DeliverableSwapFutureDiscountingCalculator(trade, 
-                                                                  bundle, 
-                                                                  _deliverableSwapFutureTradeConverter, 
-                                                                  env.getValuationTime(), 
-                                                                  _definitionToDerivativeConverter, 
-                                                                  fixingBundle,
-                                                                  curveDefinitions);     
-            
->>>>>>> 2238ac48
+                                                         fixingBundle,
+                                                         curveDefinitions);
       return Result.success(calculator);
     } else {
-      return Result.failure(result);    
-    } 
+      return Result.failure(result);
+    }
   }
 }